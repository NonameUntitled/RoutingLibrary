<<<<<<< HEAD
from typing import Tuple, List, Dict, Union
=======
from copy import deepcopy
>>>>>>> eea371b0

import networkx as nx
from collections import namedtuple

Section = namedtuple("Section", "type id position")


def only_reachable_from(graph, final_node, start_nodes):
    return list(filter(lambda node: nx.has_path(graph, node, final_node), start_nodes))


def node_type(nid: Section) -> str:
    assert isinstance(nid, Section), "node_type: nid must be a Section"
    return nid.type


def conveyor_edges(graph: nx.DiGraph, conv_idx: int) -> List[Tuple[Section, Section]]:
    edges = [(u, v) for u, v, cid in graph.edges(data='conveyor')
             if cid == conv_idx]
    return sorted(edges, key=lambda e: graph[e[0]][e[1]]['end_pos'])


def conveyor_adj_nodes(graph: nx.DiGraph, conv_idx: int, only_own=False) -> List[Section]:
    conv_edges = conveyor_edges(graph, conv_idx)

    nodes = [conv_edges[0][0]]
    for _, v in conv_edges:
        nodes.append(v)

    if only_own:
        if node_type(nodes[0]) != 'junction':
            nodes.pop(0)
        nodes.pop()

    return nodes


def conveyor_adj_nodes_with_data(graph: nx.DiGraph, conv_idx: int, data: str, only_own=False) -> List[Dict[str, Union[int, Section]]]:
    conv_edges = conveyor_edges(graph, conv_idx)

    nodes = [conv_edges[0][0]]
    for _, v in conv_edges:
        nodes.append(v)

    if only_own:
        if node_type(nodes[0]) != 'junction':
            nodes.pop(0)
        nodes.pop()

    nodes = [{"node": n, "position": graph.nodes[n][data]} for n in nodes]
    return nodes


def node_id(nid: Section) -> int:
    assert isinstance(nid, Section), "node_id: nid must be a Section"
    return nid.id


def conveyor_idx(graph: nx.DiGraph, node: Section) -> int:
    ntype = node_type(node)
    rwgwg = graph.nodes[node]
    if ntype == 'conveyor':
        return node_id(node)
    elif ntype == 'sink':
        return -1
    else:
        return graph.nodes[node]['conveyor']


def node_conv_pos(graph: nx.DiGraph, conv_idx: int, node: Section) -> Union[int, None]:
    es = conveyor_edges(graph, conv_idx)
    p_pos = 0
    for u, v in es:
        if u.type == node.type and u.id == node.id:
            return p_pos
        p_pos = graph[u][v]['end_pos']
        if v.type == node.type and v.id == node.id:
            return p_pos
    return None

def conv_start_node(graph: nx.DiGraph, conv_idx: int) -> Section:
    es = conveyor_edges(graph, conv_idx)
    return es[0][0]

def conv_next_node(graph: nx.DiGraph, conv_idx: int, node: Section) -> Section:
    es = conveyor_edges(graph, conv_idx)
    for u, v in es:
        if u.type == node.type and u.id == node.id:
            return v

def get_node_by_id(topology, node_id):
    for node in topology._node_2_idx.keys():
        if topology._node_2_idx[node] == node_id:
            return node
    return None

def working_topology(topology, broken_convs):
    G = deepcopy(topology)
    es = list(G.edges(data=True))
    for u, v, ps in es:
        if ps['length'] != 0 and broken_convs[ps['conveyor']]:
            G.remove_edge(u, v)
    return G<|MERGE_RESOLUTION|>--- conflicted
+++ resolved
@@ -1,8 +1,6 @@
-<<<<<<< HEAD
+from copy import deepcopy
+
 from typing import Tuple, List, Dict, Union
-=======
-from copy import deepcopy
->>>>>>> eea371b0
 
 import networkx as nx
 from collections import namedtuple
