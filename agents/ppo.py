import copy
from typing import Dict, Any, Callable, Optional

import torch
from torch import Tensor, nn
from torch.distributions import Categorical

import utils
from agents import TorchAgent
from ml import BaseOptimizer
from ml.encoders import BaseEncoder
from ml.ppo_encoders import BaseActor, BaseCritic
<<<<<<< HEAD
from ml.utils import BIG_NEG, EXP_CLIP
from utils.bag_trajectory import BaseBagTrajectoryMemory
=======
from ml.utils import TensorWithMask
from topology.utils import only_reachable_from
from utils.bag_trajectory import BaseBagTrajectoryMemory


EXP_CLIP = 300
>>>>>>> 1860b58e


def _get_logprob(neighbors, neighbors_logits):
    inf_tensor = torch.zeros(neighbors_logits.shape)
    inf_tensor[~neighbors.mask] = -torch.inf
    neighbors_logits = neighbors_logits + inf_tensor
    neighbors_logprobs = torch.nn.functional.log_softmax(neighbors_logits, dim=1)
    return neighbors_logprobs + inf_tensor


class PPOAgent(TorchAgent, config_name='ppo'):
    def __init__(
            self,
            current_node_idx_prefix: str,
            destination_node_idx_prefix: str,
            neighbors_node_ids_prefix: str,
            output_prefix: str,
            bag_ids_prefix: str,
            actor: BaseActor,
            critic: BaseCritic,
            freeze_weights: bool = False,
            actor_loss_weight: float = 1.0,
            critic_loss_weight: float = 1.0,
            entropy_loss_weight: float = 0.01,
            discount_factor: float = 0.99,
            ratio_clip: float = 0.2,
            bag_trajectory_memory: BaseBagTrajectoryMemory = None,  # Used only in training regime
            trajectory_length: int = 5,  # Used only in training regime
            trajectory_sample_size: int = 30,  # Used only in training regime
            optimizer_factory: Callable[[nn.Module], BaseOptimizer] = None,
    ):
        assert 0 < discount_factor < 1, 'Incorrect `discount_factor` choice'
        assert 0 < ratio_clip < 1, 'Incorrect `ratio_clip` choice'
        super().__init__()

        self._current_node_idx_prefix = current_node_idx_prefix
        self._destination_node_idx_prefix = destination_node_idx_prefix
        self._neighbors_node_ids_prefix = neighbors_node_ids_prefix
        self._output_prefix = output_prefix
        self._bag_ids_prefix = bag_ids_prefix

        self._actor = actor
        self._critic = critic

        self._freeze_weights = freeze_weights

        self._actor_loss_weight = actor_loss_weight
        self._critic_loss_weight = critic_loss_weight
        self._entropy_loss_weight = entropy_loss_weight
        self._discount_factor = discount_factor
        self._ratio_clip = ratio_clip

        self._bag_trajectory_memory = bag_trajectory_memory
        self._trajectory_length = trajectory_length
        self._trajectory_sample_size = trajectory_sample_size
        self._optimizer = optimizer_factory(self) if optimizer_factory is not None else None
        self._optimizer_factory = optimizer_factory

    @classmethod
    def create_from_config(cls, config):
        return cls(
            current_node_idx_prefix=config['current_node_idx_prefix'],
            destination_node_idx_prefix=config['destination_node_idx_prefix'],
            neighbors_node_ids_prefix=config['neighbors_node_ids_prefix'],
            output_prefix=config['output_prefix'],
            bag_ids_prefix=config.get('bag_ids_prefix', None),
            actor=BaseEncoder.create_from_config(config['actor']),
            critic=BaseEncoder.create_from_config(config['critic']),
            freeze_weights=config.get('freeze_weights', False),
            actor_loss_weight=config.get('actor_loss_weight', 1.0),
            critic_loss_weight=config.get('critic_loss_weight', 1.0),
            entropy_loss_weight=config.get('entropy_loss_weight', 0.01),
            discount_factor=config.get('discount_factor', 0.99),
            ratio_clip=config.get('ratio_clip', 0.2),
            bag_trajectory_memory=BaseBagTrajectoryMemory.create_from_config(config['path_memory'])
            if 'path_memory' in config else None,
            trajectory_length=config.get('trajectory_length', 10),
            trajectory_sample_size=config.get('trajectory_sample_size', 30),
            optimizer_factory=lambda m: BaseOptimizer.create_from_config(config['optimizer'], model=m)
            if 'optimizer' in config else None,
        )

    def forward(self, inputs: Dict[str, Any]) -> Dict[str, Any]:
        # Shape: [batch_size]
        current_node_idx = inputs[self._current_node_idx_prefix]
        batch_size = len(current_node_idx)
        # Shape: [batch_size]
        destination_node_idx = inputs[self._destination_node_idx_prefix]
        # TensorWithMask
        neighbor_node_ids = inputs[self._neighbors_node_ids_prefix]

        # Shape: [batch_size], [batch_size, max_neighbors_num]
        next_neighbor_ids, neighbors_logits, neighbors_probs = self._actor(
            current_node_idx=current_node_idx,
            neighbor_node_ids=neighbor_node_ids,
            destination_node_idx=destination_node_idx
        )

        # Shape: [batch_size]
        current_state_value_function = self._critic(
            current_node_idx=current_node_idx,
            destination_node_idx=destination_node_idx
        )

        next_state_value_function = self._critic(
            current_node_idx=next_neighbor_ids,
            destination_node_idx=destination_node_idx
        )

        if self._bag_trajectory_memory is not None:
            # TODO[Vladimir Baikalov]: Think about how to generalize
            # Shape: [batch_size] if exists, None otherwise
            bag_ids = inputs.get(self._bag_ids_prefix, None)

            self._bag_trajectory_memory.add_to_trajectory(
                bag_ids=bag_ids,
                node_idxs=torch.full([batch_size], self.node_id),
                extra_infos=zip(
                    torch.unsqueeze(current_node_idx, dim=1),
                    neighbor_node_ids,
                    torch.unsqueeze(next_neighbor_ids.detach(), dim=1),
                    torch.unsqueeze(neighbors_logits.detach(), dim=1),
                    torch.unsqueeze(destination_node_idx, dim=1),
                    torch.unsqueeze(next_state_value_function.detach(), dim=1),
                )
            )

        inputs[self._output_prefix] = next_neighbor_ids
        # TODO[Zhogov Alexandr] fix it
        inputs.update({
            'predicted_next_node_idx': next_neighbor_ids,
            'predicted_next_node_logits': neighbors_logits,  # [neighbor_node_ids.mask].flatten(),
            'predicted_current_state_v_value': current_state_value_function
        })
        return inputs

    def learn(self) -> Optional[Tensor]:
<<<<<<< HEAD
        # return None
=======
        if self._freeze_weights:
            return None
>>>>>>> 1860b58e
        loss = 0
        learn_trajectories = self._bag_trajectory_memory.sample_trajectories_for_node_idx(
            node_idx=self.node_id,
            count=self._trajectory_sample_size,
            length=self._trajectory_length
        )
        if not learn_trajectories:
            return None
        for trajectory in learn_trajectories:
            loss += self._trajectory_loss(trajectory)
        loss /= len(learn_trajectories)
        self._optimizer.step(loss)
        return loss.detach().item()

    def _trajectory_loss(self, trajectory):
        rewards = [reward for _, reward in trajectory]
        parts = [part for part, _ in trajectory]

<<<<<<< HEAD
        v_old, node_idx, neighbors, next_neighbor, neighbor_logits_old, destination, _ = parts[0].extra_info
        _, _, _, _, _, _, end_v_old = parts[-1].extra_info
=======
        node_idx, neighbors, next_neighbor, neighbor_logits_old, destination, _ = parts[0].extra_info
        _, _, _, _, _, end_v_old = parts[-1].extra_info
>>>>>>> 1860b58e
        if parts[-1].terminal:
            end_v_old = 0
        else:
            rewards = rewards[:-1]
        _, neighbor_logits, _ = self._actor(
            current_node_idx=node_idx,
            neighbor_node_ids=neighbors,
            destination_node_idx=destination
        )

        logprob_old = _get_logprob(neighbors, neighbor_logits_old)
        logprob = _get_logprob(neighbors, neighbor_logits)
        entropy = Categorical(logits=neighbor_logits).entropy()
        next_logprob_old = logprob_old[neighbors.padded_values == torch.unsqueeze(next_neighbor, dim=1)]
        next_logprob = logprob[neighbors.padded_values == torch.unsqueeze(next_neighbor, dim=1)]

        v = self._critic(
            current_node_idx=node_idx,
            destination_node_idx=destination
        )

<<<<<<< HEAD
        return self._loss(next_logprob, next_logprob_old, v, v_old, end_v_old, rewards, entropy)
=======
        if neighbor_logits.shape[1] == 1:
            entropy = None

        return self._loss(next_logprob, next_logprob_old, v, end_v_old, rewards, entropy)
>>>>>>> 1860b58e

    def _loss(
            self,
            next_logprob,
            next_logprob_old,
            v,
            end_v_old,
            reward,
            entropy
    ) -> Tensor:
        prob_ratio = torch.exp(torch.clamp(next_logprob - next_logprob_old, -EXP_CLIP, EXP_CLIP))

        advantage = self._compute_advantage_score(v.detach(), reward, end_v_old)
        weighted_prob = prob_ratio * advantage
        weighted_clipped_prob = torch.clamp(prob_ratio, 1 - self._ratio_clip, 1 + self._ratio_clip) * advantage

        actor_loss = -torch.min(weighted_prob, weighted_clipped_prob)
        critic_loss = (self._compute_advantage_score(v, reward, end_v_old)) ** 2

        total_loss = self._actor_loss_weight * actor_loss
        total_loss += self._critic_loss_weight * critic_loss
        if entropy is not None:
            total_loss -= self._entropy_loss_weight * entropy

        return total_loss

    def _compute_advantage_score(
            self,
            v,
            rewards,
            end_v
    ):
        advantage = end_v
        for reward in rewards[::-1]:
            advantage = self._discount_factor * advantage + reward
        return advantage - v

    def debug(self, topology, step_num):
        nodes_list = sorted(topology.graph.nodes)
        nodes = {node: idx for idx, node in enumerate(nodes_list)}
        sinks = list(filter(lambda n: n.type == 'sink', topology.graph.nodes))
        diverter = nodes_list[self.node_id]
        current_node_idx = torch.LongTensor([nodes[diverter]])
        for sink in sinks:
            all_neighbors = list(topology.graph.successors(diverter))
            neighbors = only_reachable_from(
                graph=topology.graph,
                final_node=sink,
                start_nodes=all_neighbors
            )
            if not neighbors:
                continue
            neighbor_node_ids = TensorWithMask(torch.LongTensor([nodes[n] for n in neighbors]), torch.LongTensor([len(neighbors)]))
            destination_node_idx = torch.LongTensor([nodes[sink]])
            _, _, neighbors_probs = self._actor(
                current_node_idx=current_node_idx,
                neighbor_node_ids=neighbor_node_ids,
                destination_node_idx=destination_node_idx
            )
            current_state_value_function = self._critic(
                current_node_idx=current_node_idx,
                destination_node_idx=destination_node_idx
            )
            if utils.tensorboard_writers.GLOBAL_TENSORBOARD_WRITER:
                utils.tensorboard_writers.GLOBAL_TENSORBOARD_WRITER.add_scalar(
                    '{}/{}'.format('train', f'v_func_{diverter}_{sink}'),
                    current_state_value_function.item(),
                    step_num
                )
                utils.tensorboard_writers.GLOBAL_TENSORBOARD_WRITER.flush()
                for idx, p in enumerate(neighbors_probs[0]):
                    utils.tensorboard_writers.GLOBAL_TENSORBOARD_WRITER.add_scalar(
                        '{}/{}'.format('train', f'prob_{diverter}_{neighbors[idx]}_{sink}'),
                        p.item(),
                        step_num
                      )
                    utils.tensorboard_writers.GLOBAL_TENSORBOARD_WRITER.flush()

    def _copy(self):
        agent_copy = copy.deepcopy(self)
        agent_copy._optimizer = agent_copy._optimizer_factory(agent_copy)
        return agent_copy<|MERGE_RESOLUTION|>--- conflicted
+++ resolved
@@ -10,17 +10,12 @@
 from ml import BaseOptimizer
 from ml.encoders import BaseEncoder
 from ml.ppo_encoders import BaseActor, BaseCritic
-<<<<<<< HEAD
-from ml.utils import BIG_NEG, EXP_CLIP
-from utils.bag_trajectory import BaseBagTrajectoryMemory
-=======
 from ml.utils import TensorWithMask
 from topology.utils import only_reachable_from
 from utils.bag_trajectory import BaseBagTrajectoryMemory
 
 
 EXP_CLIP = 300
->>>>>>> 1860b58e
 
 
 def _get_logprob(neighbors, neighbors_logits):
@@ -158,12 +153,8 @@
         return inputs
 
     def learn(self) -> Optional[Tensor]:
-<<<<<<< HEAD
-        # return None
-=======
         if self._freeze_weights:
             return None
->>>>>>> 1860b58e
         loss = 0
         learn_trajectories = self._bag_trajectory_memory.sample_trajectories_for_node_idx(
             node_idx=self.node_id,
@@ -182,13 +173,8 @@
         rewards = [reward for _, reward in trajectory]
         parts = [part for part, _ in trajectory]
 
-<<<<<<< HEAD
-        v_old, node_idx, neighbors, next_neighbor, neighbor_logits_old, destination, _ = parts[0].extra_info
-        _, _, _, _, _, _, end_v_old = parts[-1].extra_info
-=======
         node_idx, neighbors, next_neighbor, neighbor_logits_old, destination, _ = parts[0].extra_info
         _, _, _, _, _, end_v_old = parts[-1].extra_info
->>>>>>> 1860b58e
         if parts[-1].terminal:
             end_v_old = 0
         else:
@@ -210,14 +196,10 @@
             destination_node_idx=destination
         )
 
-<<<<<<< HEAD
-        return self._loss(next_logprob, next_logprob_old, v, v_old, end_v_old, rewards, entropy)
-=======
         if neighbor_logits.shape[1] == 1:
             entropy = None
 
         return self._loss(next_logprob, next_logprob_old, v, end_v_old, rewards, entropy)
->>>>>>> 1860b58e
 
     def _loss(
             self,
