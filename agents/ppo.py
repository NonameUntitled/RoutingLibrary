--- conflicted
+++ resolved
@@ -49,12 +49,7 @@
         self._ratio_clip = ratio_clip
 
         self._bag_trajectory_memory = bag_trajectory_memory
-<<<<<<< HEAD
-        self._ppo_input_adapter = ppo_input_adapter
-        self._trajectory_sample_size = trajectory_sample_size
-=======
         self._node_idx = node_idx
->>>>>>> edaa461f
         self._trajectory_length = trajectory_length
         self._trajectory_sample_size = trajectory_sample_size,
 
