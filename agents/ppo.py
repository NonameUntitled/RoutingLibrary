from typing import Dict, Any

import torch
from torch import Tensor

from agents import TorchAgent
from ml.encoders import BaseEncoder
from ml.ppo_encoders import BaseActor, BaseCritic
from utils.bag_trajectory import BaseBagTrajectoryMemory


class PPOAgent(TorchAgent, config_name='ppo'):

    def __init__(
            self,
            current_node_idx_prefix: str,
            destination_node_idx_prefix: str,
            neighbors_node_ids_prefix: str,
            actor: BaseActor,
            critic: BaseCritic,
            actor_loss_weight: float = 1.0,
            critic_loss_weight: float = 1.0,
            discount_factor: float = 0.99,
            ratio_clip: float = 0.99,
            bag_trajectory_memory: BaseBagTrajectoryMemory = None,  # Used only in training regime
            node_idx: int = None,  # Used only in training regime
            trajectory_length: int = None,  # Unused
            trajectory_sample_size: int = None  # Used only in training regime
    ):
        assert 0 < discount_factor < 1, 'Incorrect `discount_factor` choice'
        assert 0 < ratio_clip < 1, 'Incorrect `ratio_clip` choice'
        super().__init__()

        self._current_node_idx_prefix = current_node_idx_prefix
        self._destination_node_idx_prefix = destination_node_idx_prefix
        self._neighbors_node_ids_prefix = neighbors_node_ids_prefix

        self._actor = actor
        self._critic = critic

        self._actor_loss_weight = actor_loss_weight
        self._critic_loss_weight = critic_loss_weight
        self._discount_factor = discount_factor
        self._ratio_clip = ratio_clip

        self._bag_trajectory_memory = bag_trajectory_memory
        self._node_idx = node_idx
        self._trajectory_length = trajectory_length
        self._trajectory_sample_size = trajectory_sample_size,

    @classmethod
    def create_from_config(cls, config):
        return cls(
            current_node_idx_prefix=config['current_node_idx_prefix'],
            destination_node_idx_prefix=config['destination_node_idx_prefix'],
            neighbors_node_ids_prefix=config['neighbors_node_ids_prefix'],
            actor=BaseEncoder.create_from_config(config['actor']),
            critic=BaseEncoder.create_from_config(config['critic']),
            actor_loss_weight=config.get('actor_loss_weight', 1.0),
            critic_loss_weight=config.get('critic_loss_weight', 1.0),
            discount_factor=config.get('discount_factor', 0.99),
            ratio_clip=config.get('ratio_clip', 0.99),
            bag_trajectory_memory=BaseBagTrajectoryMemory.create_from_config(config['path_memory'])
            if 'path_memory' in config else None,
            node_idx=config.get('node_idx', None),
            trajectory_length=config.get('trajectory_length', 100),
            trajectory_sample_size=config.get('trajectory_sample_size', 100)
        )

    def forward(self, inputs: Dict[str, Any]) -> Dict[str, Any]:
        # Shape: [batch_size]
        current_node_idx = inputs[self._current_node_idx_prefix]
        # Shape: [batch_size]
        destination_node_idx = inputs[self._destination_node_idx_prefix]
        # TensorWithMask
        neighbor_node_ids = inputs[self._neighbors_node_ids_prefix]

        # Shape: [batch_size], [batch_size, max_neighbors_num]
        next_neighbors_ids, neighbors_logits = self._actor(
            current_node_idx=current_node_idx,
            neighbor_node_ids=neighbor_node_ids,
            destination_node_idx=destination_node_idx
        )

        # Shape: [batch_size]
        current_state_value_function = self._critic(
            current_node_idx=current_node_idx,
            destination_node_idx=destination_node_idx
        )

        if self._bag_trajectory_memory is not None:
            # TODO[Vladimir Baikalov]: Think about how to generalize
            # Shape: [batch_size] if exists, None otherwise
            bag_ids = inputs.get(self._bag_idx_prefix, None)

            self._bag_trajectory_memory.add_to_trajectory(
                bag_ids=bag_ids,
                node_idxs=current_node_idx,
                extra_infos=zip(
                    current_state_value_function.detach(),
                    neighbors_logits.detach(),
                    current_node_idx,
<<<<<<< HEAD
                    neighbor_node_ids,
=======
                    neighbour_node_ids,
>>>>>>> e94e67cb
                    destination_node_idx
                )
            )

        return {
            'predicted_next_node_idx': next_neighbors_ids,
            'predicted_next_node_logits': neighbors_logits,
            'predicted_current_state_v_value': current_state_value_function
        }

    def learn(self):
        for trajectory in self._bag_trajectory_memory.sample_trajectories_for_node_idx(
                self._node_idx,
                self._trajectory_sample_size
        ):
            loss = self._trajectory_loss(trajectory)
            # TODO backward here? or return to env?

    def _trajectory_loss(self, trajectory):
        reward = [data['reward'] for data in trajectory]
        start_v_func, policy, node_idx, neighbor, destination, storage = trajectory[0]['extra_infos']
        end_v_func = trajectory[-1]['extra_infos'][0]
        return self._loss(node_idx, neighbor, destination, policy, start_v_func, reward, end_v_func)

    def _loss(
            self,
            node_idx,
            neighbor,
            destination,
            policy_old,
            start_v_old,
            reward,
            end_v_old
    ) -> Tensor:
        _, policy = self._actor(
            node_idx=node_idx,
            neighbor=neighbor,
            destination=destination
        )
        policy_tensor = policy
        policy_old_tensor = policy_old
        prob_ratio = policy_tensor / policy_old_tensor
        start_v_old_tensor = start_v_old

        advantage = self._compute_advantage_score(start_v_old, reward, end_v_old)

        weighted_prob = advantage * prob_ratio
        weighted_clipped_prob = torch.clamp(prob_ratio, 1 - self.ratio_clip, 1 + self.ratio_clip) * advantage

        actor_loss = -torch.min(weighted_prob, weighted_clipped_prob)
        v_func = self._critic(
            node_idx=node_idx,
            destination=destination
        )
        critic_loss = (advantage + start_v_old_tensor - v_func) ** 2
        total_loss = self._actor_loss_weight * actor_loss + self._critic_loss_weight * critic_loss

        return total_loss

    def _compute_advantage_score(
            self,
            start_v_old,
            rewards,
            end_v_old
    ):
        end_v_old_tensor = end_v_old
        advantage = start_v_old
        for reward in rewards:
            advantage = self._discount_factor * advantage + reward
        advantage -= end_v_old_tensor
        return advantage<|MERGE_RESOLUTION|>--- conflicted
+++ resolved
@@ -99,12 +99,9 @@
                 extra_infos=zip(
                     current_state_value_function.detach(),
                     neighbors_logits.detach(),
+                    bag_ids,
                     current_node_idx,
-<<<<<<< HEAD
                     neighbor_node_ids,
-=======
-                    neighbour_node_ids,
->>>>>>> e94e67cb
                     destination_node_idx
                 )
             )
