import pandas as pd

from agents import BaseAgent
from ml import BaseEmbedding

import utils
from utils import create_logger, fix_random_seed, parse_args
from utils import CHECKPOINT_DIR, DEVICE

import os
import torch
import json
from topology import BaseTopology
from utils import parse_args

from simulation import BaseSimulation

logger = create_logger(name=__name__)
seed_val = 42


def main():
    params = parse_args()
    fix_random_seed(seed_val)

    logger.debug('Environment run config: \n{}'.format(json.dumps(params, indent=2)))

    # Utils initialization
    if 'experiment_name' in params:
        utils.tensorboard_writers.GLOBAL_TENSORBOARD_WRITER = \
            utils.tensorboard_writers.TensorboardWriter(params['experiment_name'])

    # Environment-related parts initialization
    topology = BaseTopology.create_from_config(params['topology'])

    # Ml-related part initialization
    if 'shared_embedder' in params:
        embeddings = BaseEmbedding.create_from_config(config=params['shared_embedder'])
        if getattr(embeddings, 'fit', False):
            # If embedder has to invoke `fit` before usage
            # TODO[Vladimir Baikalov]: Think about how to fit not shared embeddings
            embeddings.fit(topology.graph)

    agent = BaseAgent.create_from_config(params['agent'])
    # TODO[Vladimir Baikalov]: check loading
    if 'pretrain_model_name' in params:
        load_path = os.path.join(CHECKPOINT_DIR, '{}.pth'.format(params['pretrain_model_name']))
        state_dict = torch.load(load_path, map_location='cpu')
        model_checkpoint = state_dict['model']
        agent.load_state_dict(model_checkpoint)
        logger.debug('Loaded checkpoint from {}'.format(load_path))
    agent = agent.to(DEVICE)

    # Environment initialization
    # environment = BaseSimulation.create_from_config(
    #     params['environment'],
    #     topology=topology,
    #     agent=agent
    # )
    #
    # environment.run(params['schedule'])
    simulation = BaseSimulation.create_from_config(params, topology=topology, agent=agent, logger=logger)
    event_series = simulation.run()
<<<<<<< HEAD
    # event_series.save_all_series("./results/1")
    event_series.draw_all_series_with_existing("./results/2", "./results/")
=======
    event_series.save_all_series("./results/1")
    # event_series.draw_all_series_with_existing("./results/1", "./results")
>>>>>>> 1860b58e

    # BaseAgent.create_from_config(params['agent_1'])  # random
    # BaseAgent.create_from_config(params['agent_2'])  # dqn
    # BaseAgent.create_from_config(params['agent_3'])  # reinforce


if __name__ == '__main__':
    main()<|MERGE_RESOLUTION|>--- conflicted
+++ resolved
@@ -61,13 +61,8 @@
     # environment.run(params['schedule'])
     simulation = BaseSimulation.create_from_config(params, topology=topology, agent=agent, logger=logger)
     event_series = simulation.run()
-<<<<<<< HEAD
-    # event_series.save_all_series("./results/1")
-    event_series.draw_all_series_with_existing("./results/2", "./results/")
-=======
     event_series.save_all_series("./results/1")
     # event_series.draw_all_series_with_existing("./results/1", "./results")
->>>>>>> 1860b58e
 
     # BaseAgent.create_from_config(params['agent_1'])  # random
     # BaseAgent.create_from_config(params['agent_2'])  # dqn
