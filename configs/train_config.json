{
  "experiment_name": "ppo_train",
  "type": "conveyor",
  "path_memory": {
    "type": "shared_path_memory"
  },
  "rewards": {
    "sink": {
      "wrong": -1e5,
      "right": 1e2
    }
  },
  "learn_trigger_bag_count": 30,
  "topology_3": {
    "type": "oriented",
    "sources": {
      "0": {
        "upstream_conv": 0
      }
    },
    "sinks": [
      0,
      1
    ],
    "diverters": {
      "0": {
        "conveyor": 0,
        "pos": 20,
        "upstream_conv": 1
      },
      "1": {
        "conveyor": 1,
        "pos": 10,
        "upstream_conv": 2
      }
    },
    "conveyors": {
      "0": {
        "length": 40,
        "upstream": {
          "type": "sink",
          "id": 0
        }
      },
      "1": {
        "length": 20,
        "upstream": {
          "type": "sink",
          "id": 1
        }
      },
      "2": {
        "length": 10,
        "upstream": {
          "type": "conveyor",
          "id": 0,
          "pos": 10
        }
      }
    }
  },
  "topology_2": {
    "type": "monte_carlo",
    "seed": 42,
    "sources_cnt": 10,
    "sinks_cnt": 10,
    "vertices_cnt": 10,
    "edges_cnt": 20,
    "generate_cycles": true,
    "min_edge_length": 10,
    "max_edge_length": 100,
    "length_distribution": "uniform"
  },
  "topology_big": {
    "type": "oriented",
    "sources": {
      "0": {
        "upstream_conv": 0
      },
      "1": {
        "upstream_conv": 1
      }
    },
    "sinks": [
      0,
      1,
      2
    ],
    "diverters": {
      "0": {
        "conveyor": 1,
        "pos": 2,
        "upstream_conv": 2
      },
      "1": {
        "conveyor": 1,
        "pos": 4,
        "upstream_conv": 4
      },
      "2": {
        "conveyor": 1,
        "pos": 6,
        "upstream_conv": 7
      },
      "3": {
        "conveyor": 1,
        "pos": 8,
        "upstream_conv": 3
      },
      "4": {
        "conveyor": 1,
        "pos": 10,
        "upstream_conv": 5
      },
      "5": {
        "conveyor": 0,
        "pos": 6,
        "upstream_conv": 6
      }
    },
    "conveyors": {
      "0": {
        "length": 30,
        "upstream": {
          "type": "sink",
          "id": 0
        }
      },
      "1": {
        "length": 12,
        "upstream": {
          "type": "sink",
          "id": 1
        }
      },
      "2": {
        "length": 40,
        "upstream": {
          "type": "conveyor",
          "id": 0,
          "pos": 2
        }
      },
      "3": {
        "length": 2,
        "upstream": {
          "type": "conveyor",
          "id": 0,
          "pos": 4
        }
      },
      "4": {
        "length": 2,
        "upstream": {
          "type": "conveyor",
          "id": 0,
          "pos": 16
        }
      },
      "5": {
        "length": 2,
        "upstream": {
          "type": "conveyor",
          "id": 0,
          "pos": 28
        }
      },
      "6": {
        "length": 2,
        "upstream": {
          "type": "conveyor",
          "id": 7,
          "pos": 20
        }
      },
      "7": {
        "length": 22,
        "upstream": {
          "type": "sink",
          "id": 2
        }
      }
    }
  },
  "topology": {
    "type": "oriented",
    "sources": {
      "0": {
        "upstream_conv": 0
      },
      "1": {
        "upstream_conv": 1
      },
      "2": {
        "upstream_conv": 2
      }
    },
    "sinks": [
      0,
      1,
      2
    ],
    "diverters": {
      "0": {
        "conveyor": 0,
        "pos": 20,
        "upstream_conv": 3
      },
      "1": {
        "conveyor": 1,
        "pos": 20,
        "upstream_conv": 4
      },
      "2": {
        "conveyor": 2,
        "pos": 20,
        "upstream_conv": 5
      },
      "3": {
        "conveyor": 0,
        "pos": 40,
        "upstream_conv": 6
      },
      "4": {
        "conveyor": 1,
        "pos": 40,
        "upstream_conv": 7
      },
      "5": {
        "conveyor": 2,
        "pos": 40,
        "upstream_conv": 8
      },
      "6": {
        "conveyor": 0,
        "pos": 60,
        "upstream_conv": 9
      },
      "7": {
        "conveyor": 1,
        "pos": 60,
        "upstream_conv": 10
      },
      "8": {
        "conveyor": 2,
        "pos": 60,
        "upstream_conv": 11
      },
      "9": {
        "conveyor": 0,
        "pos": 80,
        "upstream_conv": 12
      },
      "10": {
        "conveyor": 1,
        "pos": 80,
        "upstream_conv": 13
      },
      "11": {
        "conveyor": 2,
        "pos": 80,
        "upstream_conv": 14
      }
    },
    "conveyors": {
      "0": {
        "length": 100,
        "upstream": {
          "type": "sink",
          "id": 0
        }
      },
      "1": {
        "length": 100,
        "upstream": {
          "type": "sink",
          "id": 1
        }
      },
      "2": {
        "length": 100,
        "upstream": {
          "type": "sink",
          "id": 2
        }
      },
      "3": {
        "length": 5,
        "upstream": {
          "type": "conveyor",
          "id": 1,
          "pos": 25
        }
      },
      "4": {
        "length": 5,
        "upstream": {
          "type": "conveyor",
          "id": 2,
          "pos": 25
        }
      },
      "5": {
        "length": 5,
        "upstream": {
          "type": "conveyor",
          "id": 0,
          "pos": 25
        }
      },
      "6": {
        "length": 10,
        "upstream": {
          "type": "conveyor",
          "id": 1,
          "pos": 45
        }
      },
      "7": {
        "length": 10,
        "upstream": {
          "type": "conveyor",
          "id": 2,
          "pos": 45
        }
      },
      "8": {
        "length": 10,
        "upstream": {
          "type": "conveyor",
          "id": 0,
          "pos": 45
        }
      },
      "9": {
        "length": 20,
        "upstream": {
          "type": "conveyor",
          "id": 1,
          "pos": 65
        }
      },
      "10": {
        "length": 20,
        "upstream": {
          "type": "conveyor",
          "id": 2,
          "pos": 65
        }
      },
      "11": {
        "length": 20,
        "upstream": {
          "type": "conveyor",
          "id": 0,
          "pos": 65
        }
      },
      "12": {
        "length": 30,
        "upstream": {
          "type": "conveyor",
          "id": 1,
          "pos": 85
        }
      },
      "13": {
        "length": 30,
        "upstream": {
          "type": "conveyor",
          "id": 2,
          "pos": 85
        }
      },
      "14": {
        "length": 30,
        "upstream": {
          "type": "conveyor",
          "id": 0,
          "pos": 85
        }
      }
    }
  },
  "topology_": {
    "type": "oriented",
    "sources": {
      "0": {
        "upstream_conv": 0
      },
      "1": {
        "upstream_conv": 1
      }
    },
    "sinks": [
      0,
      1,
      2
    ],
    "diverters": {
      "0": {
        "conveyor": 0,
        "pos": 20,
        "upstream_conv": 2
      },
      "1": {
        "conveyor": 0,
        "pos": 40,
        "upstream_conv": 4
      },
      "2": {
        "conveyor": 1,
        "pos": 40,
        "upstream_conv": 3
      },
      "3": {
        "conveyor": 1,
        "pos": 60,
        "upstream_conv": 5
      }
    },
    "conveyors": {
      "0": {
        "length": 100,
        "upstream": {
          "type": "sink",
          "id": 0
        }
      },
      "1": {
        "length": 100,
        "upstream": {
          "type": "sink",
          "id": 1
        }
      },
      "2": {
        "length": 10,
        "upstream": {
          "type": "conveyor",
          "id": 1,
          "pos": 10
        }
      },
      "3": {
        "length": 10,
        "upstream": {
          "type": "conveyor",
          "id": 0,
          "pos": 60
        }
      },
      "4": {
        "length": 200,
        "upstream": {
          "type": "conveyor",
          "id": 5,
          "pos": 20
        }
      },
      "5": {
        "length": 50,
        "upstream": {
          "type": "sink",
          "id": 2
        }
      }
    }
  },
  "topology_small": {
    "type": "oriented",
    "sources": {
      "0": {
        "upstream_conv": 0
      },
      "1": {
        "upstream_conv": 1
      }
    },
    "sinks": [
      0,
      1
    ],
    "diverters": {
      "0": {
        "conveyor": 0,
        "pos": 20,
        "upstream_conv": 2
      },
      "1": {
        "conveyor": 0,
        "pos": 90,
        "upstream_conv": 4
      },
      "2": {
        "conveyor": 1,
        "pos": 20,
        "upstream_conv": 3
      },
      "3": {
        "conveyor": 1,
        "pos": 90,
        "upstream_conv": 5
      }
    },
    "conveyors": {
      "0": {
        "length": 100,
        "upstream": {
          "type": "sink",
          "id": 0
        }
      },
      "1": {
        "length": 100,
        "upstream": {
          "type": "sink",
          "id": 1
        }
      },
      "2": {
        "length": 10,
        "upstream": {
          "type": "conveyor",
          "id": 1,
          "pos": 10
        }
      },
      "3": {
        "length": 10,
        "upstream": {
          "type": "conveyor",
          "id": 0,
          "pos": 10
        }
      },
      "4": {
        "length": 200,
        "upstream": {
          "type": "conveyor",
          "id": 1,
          "pos": 80
        }
      },
      "5": {
        "length": 200,
        "upstream": {
          "type": "conveyor",
          "id": 0,
          "pos": 80
        }
      }
    }
  },
  "agent_1": {
    "type": "random",
    "neighbors_prefix": "neighbors_node_ids",
    "output_prefix": "next_nodes"
  },
  "agent_2": {
    "type": "dqn",
    "current_node_idx_prefix": "current_node_idx",
    "destination_node_idx_prefix": "destination_node_idx",
    "neighbors_node_ids_prefix": "neighbors_node_ids",
    "trajectory_sample_size": 30,
    "bag_ids_prefix": "bag_ids",
    "output_prefix": "next_nodes",
    "q_network": {
      "type": "tower_q_network",
      "embedder": {
        "shared": true,
        "type": "hope",
        "embedding_dim": 16
      },
      "ff_net": {
        "type": "tower",
        "input_dim": 32,
        "hidden_dims": [
          256,
          256
        ],
        "output_dim": 1
      }
    },
    "path_memory": {
      "type": "shared_path_memory",
      "reward_weights": {
        "time": 1.0,
        "energy": 5e-4,
        "sink": 1.0
      }
    },
    "optimizer": {
      "type": "basic",
      "optimizer": {
        "type": "adamw",
        "lr": 1e-4,
        "eps": 1e-8
      },
      "clip_grad_threshold": 50.0
    }
  },
  "agent": {
    "type": "ppo",
    "current_node_idx_prefix": "current_node_idx",
    "destination_node_idx_prefix": "destination_node_idx",
    "neighbors_node_ids_prefix": "neighbors_node_ids",
    "trajectory_sample_size": 30,
    "trajectory_length": 10,
    "bag_ids_prefix": "bag_ids",
    "output_prefix": "next_nodes",
    "actor": {
      "type": "tower_actor",
      "embedder": {
        "shared": true,
        "type": "hope",
        "embedding_dim": 16
      },
      "ff_net": {
        "type": "tower",
        "input_dim": 16,
        "hidden_dims": [
          256,
          256
        ],
        "output_dim": 16
      }
    },
    "critic": {
      "type": "tower_critic",
      "embedder": {
        "shared": true,
        "type": "hope",
        "embedding_dim": 16
      },
      "ff_net": {
        "type": "tower",
        "input_dim": 16,
        "hidden_dims": [
          64,
          64
        ],
        "output_dim": 1
      }
    },
    "path_memory": {
      "type": "shared_path_memory",
      "reward_weights": {
        "time": 1.0,
        "energy": 0.0,
        "sink": 1.0
      }
    },
    "optimizer": {
      "type": "basic",
      "optimizer": {
        "type": "adamw",
        "lr": 1e-3,
        "eps": 1e-5
      },
      "clip_grad_threshold": 50.0
    }
  },
  "pretrain": {
    "type": "dijkstra",
    "stable_topology": true,
    "steps_num": 5000,
    "current_node_prefix": "current_node",
    "neighbors_nodes_prefix": 123,
    "target_node_prefix": 123,
    "next_node_prefix": 123,
    "optimizer": {
      "type": "adam"
    }
  },
  "train": {
    "multi_agent": true,
    "type": "scenario",
    "scenario_1": {
      "type": "from_file"
    },
    "scenario_2": {
      "type": "sequence"
    },
    "scenario_3": {
      "type": "random",
      "here_we_need_some_variabes": true
    }
  },
  "test": {
<<<<<<< HEAD
    "topology_independence": "only_nodes",
    "collision_distance": 10,
=======
    "topology_independence": "full",
    "collision_distance": 50,
    "bags_queue": true,
    "time_outlier": 500,
>>>>>>> 63ed29c7
    "data": [
      {
        "action": "put_bags",
        "bags_number": 100,
        "delta": 10
      },
      {
        "action": "conv_break",
        "conv_idx": 3,
        "pause": 0
      },
      {
        "action": "conv_break",
        "conv_idx": 4,
        "pause": 0
      },
      {
        "action": "put_bags",
        "bags_number": 100,
        "delta": 10
      },
      {
        "action": "conv_break",
        "conv_idx": 6,
        "pause": 0
      },
      {
        "action": "conv_break",
        "conv_idx": 7,
        "pause": 0
      },
      {
        "action": "conv_break",
        "conv_idx": 8,
        "pause": 0
      },
      {
        "action": "put_bags",
        "bags_number": 100,
        "delta": 10
      },
      {
        "action": "conv_restore",
        "conv_idx": 3,
        "pause": 0
      },
      {
        "action": "put_bags",
        "bags_number": 100,
        "delta": 10
      },
      {
        "action": "conv_restore",
        "conv_idx": 8,
        "pause": 0
      },
      {
        "action": "put_bags",
        "bags_number": 100,
        "delta": 10
      },
      {
        "action": "put_bags",
        "bags_number": 100,
        "delta": 10
      },
      {
        "action": "conv_restore",
        "conv_idx": 4,
        "pause": 0
      },
      {
        "action": "conv_restore",
        "conv_idx": 6,
        "pause": 0
      },
      {
        "action": "conv_restore",
        "conv_idx": 7,
        "pause": 0
      },
      {
        "action": "put_bags",
        "bags_number": 300,
        "delta": 10
      },
      {
        "action": "put_bags",
        "bags_number": 100,
        "delta": 10
      },
      {
        "action": "conv_break",
        "conv_idx": 3,
        "pause": 0
      },
      {
        "action": "conv_break",
        "conv_idx": 4,
        "pause": 0
      },
      {
        "action": "put_bags",
        "bags_number": 100,
        "delta": 10
      },
      {
        "action": "conv_break",
        "conv_idx": 6,
        "pause": 0
      },
      {
        "action": "conv_break",
        "conv_idx": 7,
        "pause": 0
      },
      {
        "action": "conv_break",
        "conv_idx": 8,
        "pause": 0
      },
      {
        "action": "put_bags",
        "bags_number": 100,
        "delta": 10
      },
      {
        "action": "conv_restore",
        "conv_idx": 3,
        "pause": 0
      },
      {
        "action": "put_bags",
        "bags_number": 100,
        "delta": 10
      },
      {
        "action": "conv_restore",
        "conv_idx": 8,
        "pause": 0
      },
      {
        "action": "put_bags",
        "bags_number": 100,
        "delta": 10
      },
      {
        "action": "put_bags",
        "bags_number": 100,
        "delta": 10
      },
      {
        "action": "conv_restore",
        "conv_idx": 4,
        "pause": 0
      },
      {
        "action": "conv_restore",
        "conv_idx": 6,
        "pause": 0
      },
      {
        "action": "conv_restore",
        "conv_idx": 7,
        "pause": 0
      },
      {
        "action": "put_bags",
        "bags_number": 300,
        "delta": 10
      }
    ]
  },
  "test_": {
    "topology_independence": "full",
    "collision_distance": 2,
    "data": [
      {
        "action": "put_bags",
        "bags_number": 200,
        "delta": 20
      },
      {
        "action": "conv_break",
        "conv_idx": 2,
        "pause": 0
      },
      {
        "action": "put_bags",
        "bags_number": 200,
        "delta": 20
      },
      {
        "action": "conv_restore",
        "conv_idx": 2,
        "pause": 0
      },
      {
        "action": "put_bags",
        "bags_number": 200,
        "delta": 5
      },
      {
        "action": "conv_break",
        "conv_idx": 2,
        "pause": 0
      },
      {
        "action": "put_bags",
        "bags_number": 200,
        "delta": 5
      },
      {
        "action": "conv_restore",
        "conv_idx": 2,
        "pause": 0
      },
      {
        "action": "put_bags",
        "bags_number": 200,
        "delta": 20
      },
      {
        "action": "conv_break",
        "conv_idx": 2,
        "pause": 0
      },
      {
        "action": "put_bags",
        "bags_number": 200,
        "delta": 20
      },
      {
        "action": "conv_break",
        "conv_idx": 3,
        "pause": 0
      },
      {
        "action": "put_bags",
        "bags_number": 200,
        "delta": 20
      },
      {
        "action": "conv_restore",
        "conv_idx": 2,
        "pause": 0
      },
      {
        "action": "conv_break",
        "conv_idx": 4,
        "pause": 0
      },
      {
        "action": "put_bags",
        "bags_number": 500,
        "delta": 20
      },
      {
        "action": "conv_restore",
        "conv_idx": 3,
        "pause": 0
      },
      {
        "action": "conv_restore",
        "conv_idx": 4,
        "pause": 0
      },
      {
        "action": "put_bags",
        "bags_number": 500,
        "delta": 20
      }
    ]
  },
  "test1": {
    "topology_independence": "only_nodes"
  },
  "test2": {
    "topology_independence": "only_collisions"
  },
  "test3": {
    "topology_independence": "disabled"
  },
  "shared_embedder": {
    "shared": true,
    "type": "hope",
    "embedding_dim": 16
  },
  "pretrain_model_name": "ppo_pretrain_model"
}<|MERGE_RESOLUTION|>--- conflicted
+++ resolved
@@ -1,5 +1,5 @@
 {
-  "experiment_name": "ppo_train",
+  "experiment_name": "dqn",
   "type": "conveyor",
   "path_memory": {
     "type": "shared_path_memory"
@@ -557,7 +557,7 @@
     "neighbors_prefix": "neighbors_node_ids",
     "output_prefix": "next_nodes"
   },
-  "agent_2": {
+  "agent": {
     "type": "dqn",
     "current_node_idx_prefix": "current_node_idx",
     "destination_node_idx_prefix": "destination_node_idx",
@@ -594,13 +594,13 @@
       "type": "basic",
       "optimizer": {
         "type": "adamw",
-        "lr": 1e-4,
+        "lr": 1e-3,
         "eps": 1e-8
       },
       "clip_grad_threshold": 50.0
     }
   },
-  "agent": {
+  "agent_2": {
     "type": "ppo",
     "current_node_idx_prefix": "current_node_idx",
     "destination_node_idx_prefix": "destination_node_idx",
@@ -647,7 +647,7 @@
       "type": "shared_path_memory",
       "reward_weights": {
         "time": 1.0,
-        "energy": 0.0,
+        "energy": 5e-4,
         "sink": 1.0
       }
     },
@@ -688,15 +688,10 @@
     }
   },
   "test": {
-<<<<<<< HEAD
-    "topology_independence": "only_nodes",
-    "collision_distance": 10,
-=======
     "topology_independence": "full",
     "collision_distance": 50,
     "bags_queue": true,
     "time_outlier": 500,
->>>>>>> 63ed29c7
     "data": [
       {
         "action": "put_bags",
