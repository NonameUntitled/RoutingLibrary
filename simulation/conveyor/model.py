from bisect import bisect, bisect_right, bisect_left
from logging import Logger
from typing import *

from simpy import Environment

from simulation.utils import merge_sorted
from topology.utils import Section
import utils

POS_ROUND_DIGITS = 3
SOFT_COLLIDE_SHIFT = 0.2


class CollisionException(Exception):
    """
    Thrown when objects on conveyor collide
    """

    def __init__(self, args):
        super().__init__("[{}] Objects {} and {} collided in position {}"
                         .format(args[3], args[0], args[1], args[2]))
        self.obj1 = args[0]
        self.obj2 = args[1]
        self.pos = args[2]
        self.handler = args[3]


class AutomataException(Exception):
    pass


def search_pos(ls: List[Dict[str, Any]], pos: float,
               preference: str = "nearest") -> Optional[Tuple[Any, float]]:
    assert len(ls) > 0, "Empty list!"
    assert preference in ("nearest", "next", "prev"), "Invalid preference!"
    positions = [l["position"] for l in ls]
    if preference != "prev" and pos <= positions[0]:
        return ls[0], 0
    if preference != "next" and pos >= positions[-1]:
        return ls[-1], len(ls) - 1
    if preference == "prev" and pos <= positions[0]:
        return None
    if preference == "next" and pos >= positions[-1]:
        return None

    if preference == "nearest":
        id = bisect(positions, pos)
        return ls[id], id
    elif preference == "next":
        id = bisect_right(positions, pos)
        return ls[id], id
    elif preference == "prev":
        id = bisect_left(positions, pos)
        return ls[id], id


def shift(objs, d):
    return [{"id": object_description["id"], "position": round(object_description["position"] + d, POS_ROUND_DIGITS)}
            for
            object_description in objs]


# Automata for simplifying the modelling of objects movement
_model_automata = {
    "static": {"resume": "moving", "change": "dirty"},
    "moving": {"pause": "static"},
    "dirty": {"change": "dirty", "start_resolving": "resolving"},
    "resolving": {"change": "resolving", "end_resolving": "resolved"},
    "resolved": {"resume": "moving"}
}


class ConveyorModel:
    """
    Datatype which allows for modeling the conveyor with
    objects moving on top of it.

    A conveyor is modeled as a line with some checkpoints
    placed along it. Only one checkpoint can occupy a given position.

    Objects can be placed on a conveyor. All the objects on a conveyor
    move with the same speed - the current speed of a conveyor. Current speed
    of a conveyor can be changed.

    We want to have the following operations:
    - put an object to a conveyor (checking for collisions)
    - remove an object from a conveyor
    - change the conveyor speed # TODO[Aleksandr Pakulev]: Implement
    - update the positions of objects as if time T has passed with a current
      conveyor speed (T might be negative, moving objects backwards)
    - calculate time T until earliest event of object reaching a checkpoint
      (or the end of the conveyor), and also return those checkpoint and object
    """

<<<<<<< HEAD
    def __init__(self, world_env: Environment, length: float, checkpoints: List[Dict[str, Union[int, Section]]], model_id: int,
=======
    def __init__(self, world_env: Environment, length: float, checkpoints: list[dict[str, int | Section]],
                 model_id: int,
>>>>>>> c007f213
                 logger: Logger):
        assert length > 0, "Conveyor length <= 0!"

        checkpoints = sorted(checkpoints, key=lambda p: p["position"])
        if len(checkpoints) > 0:
            assert checkpoints[0]["position"] >= 0, \
                f"First checkpoint should not be negative. Got {checkpoints[0]['position']} for conveyor {model_id}."
            assert checkpoints[-1]["position"] < length, \
                f"Last checkpoint should not be more than the conveyor length. " \
                f"Got {checkpoints[-1]['position']} for conveyor {model_id}."
            for i in range(len(checkpoints) - 1):
                assert checkpoints[i]["position"] < checkpoints[i + 1]["position"], \
                    f"Checkpoints with equal positions. Got {checkpoints[i]['position']} and " \
                    f"{checkpoints[i + 1]['position']} for conveyor {model_id}"

        # constants
        self._world_env = world_env
        self._logger = logger
        self._model_id = model_id
        self._checkpoints = checkpoints
        self._checkpoint_positions = {cp["node"]: cp["position"] for cp in checkpoints}
        self._length = length

        # variables
        # TODO[Aleksandr Pakulev]: Work with object in a more clear way
        self._speed = 1
        self._objects = {}
        self._object_positions = []

        self._state = "static"
        self._resume_time = 0
        self._resolved_events = set()

    def _stateTransfer(self, action: str) -> None:
        try:
            self._state = _model_automata[self._state][action]
        except KeyError:
            raise AutomataException(
                f"{self._model_id}: Invalid action `{action}` in state `{self._state}`;\n  "
                f"speed - {self._speed}m/s\n  cps - {self._checkpoints};\n  objs - {self._object_positions}")

    def nearestObject(self, pos: float, after=None, speed=None, not_exact=False,
                      preference="nearest") -> Optional[Tuple[Any, float]]:
        if len(self._object_positions) == 0:
            return None

        if after is not None:
            if speed is None:
                speed = self._speed
            objs = shift(self._object_positions, after * speed)
        else:
            objs = self._object_positions

        res = search_pos(objs, pos, preference=preference)
        if res is not None:
            object_description, idx = res
            (oid, o_pos) = object_description["id"], object_description["position"]
            if not_exact and o_pos == pos:
                if preference == "prev":
                    idx -= 1
                elif preference == "next":
                    idx += 1
                else:
                    raise Exception("please dont use nearest with not exact")
                if idx < 0 or idx > len(objs):
                    return None
                oid, o_pos = objs[idx]
            return self._objects[oid], o_pos
        return None

    def putObject(self, obj_id: int, obj: Any, pos: float, soft_collide=True, return_nearest=False):
        assert obj_id not in self._objects, f"Object {obj_id} already exists on {self._model_id} conveyor"
        pos = round(pos, POS_ROUND_DIGITS)

        nearest = None
        if len(self._objects) > 0:
            object_description, n_idx = search_pos(self._object_positions, pos)
            (n_obj_id, n_pos) = (object_description["id"], object_description["position"])
            if n_pos == pos:
                if soft_collide:
                    self._logger.debug(f"{self._model_id}: TRUE COLLISION: #{obj_id} and #{n_obj_id} on {pos}")
                    utils.tensorboard_writers.GLOBAL_TENSORBOARD_WRITER.add_scalar(
                        f'Collision at time',
                        1,
                        self._world_env.now
                    )
                    i = n_idx
                    p_pos = pos
                    while i < len(self._object_positions) and self._object_positions[i]["position"] >= p_pos:
                        p_pos = round(p_pos + SOFT_COLLIDE_SHIFT, POS_ROUND_DIGITS)
                        self._object_positions[i] = {"id": self._object_positions[i]["id"], "position": p_pos}
                        i += 1
                else:
                    raise CollisionException((obj, self._objects[n_obj_id], pos, self._model_id))
            elif n_pos < pos:
                n_idx += 1
            nearest = (n_obj_id, n_pos)
        else:
            n_idx = 0

        self._objects[obj_id] = obj
        self._object_positions.insert(n_idx, {"id": obj_id, "position": pos})
        self._stateTransfer("change")

        if return_nearest:
            return nearest

    def removeObject(self, obj_id: int):
        pos_idx = [object_description["id"] for object_description in self._object_positions].index(obj_id)

        self._object_positions.pop(pos_idx)
        obj = self._objects.pop(obj_id)
        self._stateTransfer("change")
        return obj

    def shift(self, d):
        self._object_positions = shift(self._object_positions, d)

    def skipTime(self, time: float, clean_ends=True):
        if time == 0:
            return 0

        self._stateTransfer("change")
        d = time * self._speed
        if len(self._objects) == 0:
            return d

        self.shift(d)

        if clean_ends:
            while len(self._object_positions) > 0 and self._object_positions[0]["position"] < 0:
                object_description = self._object_positions.pop(0)
                self._objects.pop(object_description["id"])
            while len(self._object_positions) > 0 and self._object_positions[-1]["position"] > self._length:
                object_description = self._object_positions.pop()
                self._objects.pop(object_description["id"])

        return d

    # TODO[Aleksandr Pakulev]: Instead of using list of unclear tuples,
    #  it will be better to create a class for each type of events
    def nextEvents(self, skip_immediate=True) -> List[Tuple[Any, Any, float]]:
        if self._speed == 0:
            return []

        obj = self._objects.keys()
        obj_positions = [object_description for object_description in self._object_positions if
                         object_description["id"] in obj]

        cps = self._checkpoint_positions.keys()
        c_points = [cp for cp in self._checkpoints if cp["node"] in cps]
        c_points.append({"node": Section("conv_end", self._model_id, self._length), "position": self._length})

        def _skip_cond(obj_id, cp_idx, pos):
            cp = c_points[cp_idx]
            if (obj_id, cp["node"]) in self._resolved_events:
                return True
            return cp["position"] <= pos if skip_immediate else cp["position"] < pos

        cp_idx = 0
        events = []
        for object_description in obj_positions:
            assert object_description["position"] >= 0 and object_description["position"] <= self._length, \
                "`nextEvents` on conveyor with undefined object positions!"

            while cp_idx < len(c_points) and _skip_cond(object_description["id"], cp_idx,
                                                        object_description["position"]):
                cp_idx += 1

            if cp_idx < len(c_points):
                cp = c_points[cp_idx]
                obj = self._objects[object_description["id"]]
                diff = (cp["position"] - object_description["position"]) / self._speed
                events.append((obj, cp["node"], diff))

        events.sort(key=lambda p: p[2])
        return events

    def pickUnresolvedEvent(self) -> Union[Tuple[Any, Any, float], None]:
        assert self.resolving(), "picking event for resolution while not resolving"
        evs = self.nextEvents(skip_immediate=False)
        if len(evs) == 0:
            return None

        obj, cp, diff = evs[0]
        if diff > 0:
            return None

        self._resolved_events.add((obj._id, cp))
        return obj, cp, diff

    def resume(self) -> None:
        self._stateTransfer("resume")
        self._resume_time = self._world_env.now

    def pause(self) -> None:
        self._stateTransfer("pause")
        time_diff = self._world_env.now - self._resume_time
        assert time_diff >= 0, "Pause before resume"
        self.skipTime(time_diff)

    def startResolving(self):
        self._stateTransfer("start_resolving")

    def endResolving(self) -> None:
        self._resolved_events = set()
        self._stateTransfer("end_resolving")

    def static(self) -> bool:
        return self._state == "static"

    def dirty(self) -> bool:
        return self._state == "dirty"

    def resolving(self) -> bool:
        return self._state == "resolving"

    def resolved(self) -> bool:
        return self._state == "resolved"

    def moving(self) -> bool:
        return self._state == "moving"


def all_next_events(models: Dict[int, ConveyorModel]):
    res = []
    for conv_idx, model in models.items():
        evs = model.nextEvents()
        res = merge_sorted(res, [(conv_idx, ev) for ev in evs],
                           using=lambda p: p[1][2])
    return res


def all_unresolved_events(models: Dict[int, ConveyorModel]):
    while True:
        had_some = False
        for conv_idx, model in models.items():
            if model.dirty():
                model.startResolving()
            if model.resolving():
                ev = model.pickUnresolvedEvent()
                if ev is not None:
                    yield (conv_idx, ev)
                    had_some = True
        if not had_some:
            break<|MERGE_RESOLUTION|>--- conflicted
+++ resolved
@@ -93,12 +93,8 @@
       (or the end of the conveyor), and also return those checkpoint and object
     """
 
-<<<<<<< HEAD
-    def __init__(self, world_env: Environment, length: float, checkpoints: List[Dict[str, Union[int, Section]]], model_id: int,
-=======
-    def __init__(self, world_env: Environment, length: float, checkpoints: list[dict[str, int | Section]],
+    def __init__(self, world_env: Environment, length: float, checkpoints: List[Dict[str, Union[int, Section]]],
                  model_id: int,
->>>>>>> c007f213
                  logger: Logger):
         assert length > 0, "Conveyor length <= 0!"
 
