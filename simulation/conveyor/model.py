from bisect import bisect_right, bisect_left
from logging import Logger
from typing import *

from simpy import Environment

from simulation.utils import merge_sorted
from topology.utils import Section
import utils

POS_ROUND_DIGITS = 3
SOFT_COLLIDE_SHIFT = 0.2


class CollisionException(Exception):
    """
    Thrown when objects on conveyor collide
    """

    def __init__(self, args):
        super().__init__("[{}] Objects {} and {} collided in position {}"
                         .format(args[3], args[0], args[1], args[2]))
        self.obj1 = args[0]
        self.obj2 = args[1]
        self.pos = args[2]
        self.handler = args[3]


class AutomataException(Exception):
    pass


def search_pos(ls: List[Dict[str, Any]], pos: float,
               preference: str = "nearest") -> Optional[Tuple[Any, float]]:
    assert len(ls) > 0, "Empty list!"
    assert preference in ("nearest", "next", "prev"), "Invalid preference!"
    positions = [l["position"] for l in ls]
    if preference != "prev" and pos <= positions[0]:
        return ls[0], 0
    if preference != "next" and pos >= positions[-1]:
        return ls[-1], len(ls) - 1
    if preference == "prev" and pos <= positions[0]:
        return None
    if preference == "next" and pos >= positions[-1]:
        return None

    if preference == "nearest":
        id = bisect_left(positions, pos)
        return ls[id], id
    elif preference == "next":
        id = bisect_right(positions, pos)
        return ls[id], id
    elif preference == "prev":
        id = bisect_left(positions, pos)
        return ls[id], id


def shift(objs, d):
    return [{"id": object_description["id"], "position": round(object_description["position"] + d, POS_ROUND_DIGITS)}
            for
            object_description in objs]


# Automata for simplifying the modelling of objects movement
_model_automata = {
    "static": {"resume": "moving", "change": "dirty"},
    "moving": {"pause": "static"},
    "dirty": {"change": "dirty", "start_resolving": "resolving"},
    "resolving": {"change": "resolving", "end_resolving": "resolved"},
    "resolved": {"resume": "moving"}
}


class ConveyorModel:
    """
    Datatype which allows for modeling the conveyor with
    objects moving on top of it.

    A conveyor is modeled as a line with some checkpoints
    placed along it. Only one checkpoint can occupy a given position.

    Objects can be placed on a conveyor. All the objects on a conveyor
    move with the same speed - the current speed of a conveyor. Current speed
    of a conveyor can be changed.

    We want to have the following operations:
    - put an object to a conveyor (checking for collisions)
    - remove an object from a conveyor
    - change the conveyor speed # TODO[Aleksandr Pakulev]: Implement
    - update the positions of objects as if time T has passed with a current
      conveyor speed (T might be negative, moving objects backwards)
    - calculate time T until earliest event of object reaching a checkpoint
      (or the end of the conveyor), and also return those checkpoint and object
    """

    def __init__(self, world_env: Environment, length: float, quality: float, checkpoints: List[Dict[str, Union[int, Section]]],
                 model_id: int,
                 logger: Logger, collision_distance: float = 0.1):
        assert length > 0, "Conveyor length <= 0!"

        checkpoints = sorted(checkpoints, key=lambda p: p["position"])
        if len(checkpoints) > 0:
            assert checkpoints[0]["position"] >= 0, \
                f"First checkpoint should not be negative. Got {checkpoints[0]['position']} for conveyor {model_id}."
            assert checkpoints[-1]["position"] < length, \
                f"Last checkpoint should not be more than the conveyor length. " \
                f"Got {checkpoints[-1]['position']} for conveyor {model_id}."
            for i in range(len(checkpoints) - 1):
                assert checkpoints[i]["position"] < checkpoints[i + 1]["position"], \
                    f"Checkpoints with equal positions. Got {checkpoints[i]['position']} and " \
                    f"{checkpoints[i + 1]['position']} for conveyor {model_id}"

        # constants
        self._world_env = world_env
        self._logger = logger
        self._model_id = model_id
        self._checkpoints = checkpoints
        self._checkpoint_positions = {cp["node"]: cp["position"] for cp in checkpoints}
        self._length = length
<<<<<<< HEAD
=======
        self._quality = quality
>>>>>>> 1860b58e
        self._collision_distance = collision_distance

        # variables
        # TODO[Aleksandr Pakulev]: Work with object in a more clear way
        self._speed = 1
        self._broken_type = None  # broken | dependence | collision {time}
        self._objects = {}
        self._object_positions = []
        self._queue = []

        self._state = "static"
        self._resume_time = 0
        self._resolved_events = set()

        self.source_id = None

    def _stateTransfer(self, action: str) -> None:
        try:
            self._state = _model_automata[self._state][action]
        except KeyError:
            raise AutomataException(
                f"{self._model_id}: Invalid action `{action}` in state `{self._state}`;\n  "
                f"speed - {self._speed}m/s\n  cps - {self._checkpoints};\n  objs - {self._object_positions}")

    def setSpeed(self, speed: float) -> None:
        self._speed = speed

    def stop_conveyor(self, stop_info: Dict[str, Any]) -> None:
        self._logger.debug(f"STOP {self._model_id}: {stop_info}")
        self.setSpeed(0)
        self._broken_type = stop_info

    def start_conveyor(self) -> None:
        self._logger.debug(f"START {self._model_id}: {self._broken_type}")
        self.setSpeed(1)
        self._broken_type = None
<<<<<<< HEAD
=======

        if len(self._queue) > 0 and self._queue[0]["wait"] == 0:
            self.putObject(self._queue[0]["object"][0], self._queue[0]["object"][1], 0)
            self._queue.pop(0)
>>>>>>> 1860b58e

    def nearestObject(self, pos: float, after=None, speed=None, not_exact=False,
                      preference="nearest") -> Optional[Tuple[Any, float]]:
        if len(self._object_positions) == 0:
            return None

        if after is not None:
            if speed is None:
                speed = self._speed
            objs = shift(self._object_positions, after * speed)
        else:
            objs = self._object_positions

        res = search_pos(objs, pos, preference=preference)
        if res is not None:
            object_description, idx = res
            (oid, o_pos) = object_description["id"], object_description["position"]
            if not_exact and o_pos == pos:
                if preference == "prev":
                    idx -= 1
                elif preference == "next":
                    idx += 1
                else:
                    raise Exception("please dont use nearest with not exact")
                if idx < 0 or idx > len(objs):
                    return None
                oid, o_pos = objs[idx]
            return self._objects[oid], o_pos
        return None

<<<<<<< HEAD
    def putObject(self, obj_id: int, obj: Any, pos: float):
=======
    def putObject(self, obj_id: int, obj: Any, pos: float, no_queue=False) -> None:
        if pos == 0 and not no_queue:
            if len(self._queue) > 0:
                self._queue.append(
                    {"object": (obj_id, obj), "wait": self._queue[-1]["wait"] + self._collision_distance})
                return False

            is_collision = self.check_collision(-1, 0)

            if is_collision["is_collision"]:
                self._queue.append({"object": (obj_id, obj), "wait": is_collision["time"] + self._collision_distance})
                return False

            if self._speed == 0:
                self._queue.append({"object": (obj_id, obj), "wait": 0})
                return False

>>>>>>> 1860b58e
        assert obj_id not in self._objects, f"Object {obj_id} already exists on {self._model_id} conveyor"
        pos = round(pos, POS_ROUND_DIGITS)

        if len(self._objects) > 0:
            object_description, n_idx = search_pos(self._object_positions, pos)
            (n_obj_id, n_pos) = (object_description["id"], object_description["position"])
            nextO = None
            prevO = None
            if n_idx == len(self._object_positions) - 1 and n_pos < pos:
                nextO = None
                prevO = object_description
            elif n_idx == 0 and n_pos > pos:
                nextO = object_description
                prevO = None
            else:
                nextO = object_description
                prevO = self._object_positions[n_idx - 1]

            if nextO is not None:
                if abs(nextO["position"] - pos) < self._collision_distance:
                    self._logger.debug(f"{self._model_id}: TRUE COLLISION: #{obj_id} and #{n_obj_id} on {pos}")
                    return True

            if prevO is not None:
                if abs(prevO["position"] - pos) < self._collision_distance:
                    self._logger.debug(f"{self._model_id}: TRUE COLLISION: #{obj_id} and #{n_obj_id} on {pos}")
                    return True

            if n_pos < pos:
                n_idx += 1
        else:
            n_idx = 0

        self._objects[obj_id] = obj
        self._object_positions.insert(n_idx, {"id": obj_id, "position": pos})
        self._stateTransfer("change")

        return False

    def check_collision(self, obj_id: int, pos: float):
        assert obj_id not in self._objects, f"Object {obj_id} already exists on {self._model_id} conveyor"
        pos = round(pos, POS_ROUND_DIGITS)

        if len(self._objects) > 0:
            object_description, n_idx = search_pos(self._object_positions, pos)
            (n_obj_id, n_pos) = (object_description["id"], object_description["position"])
            nextO = None
            prevO = None
            if n_idx == len(self._object_positions) - 1 and n_pos < pos:
                nextO = None
                prevO = object_description
            elif n_idx == 0 and n_pos > pos:
                nextO = object_description
                prevO = None
            else:
                nextO = object_description
                prevO = self._object_positions[n_idx - 1]

            if nextO is not None:
                if abs(nextO["position"] - pos) < self._collision_distance:
                    return {"is_collision": True, "time": self._collision_distance - abs(nextO["position"] - pos)}

            if prevO is not None:
                if abs(prevO["position"] - pos) < self._collision_distance:
                    return {"is_collision": True, "time": self._collision_distance + abs(prevO["position"] - pos)}

            if n_pos < pos:
                n_idx += 1
        else:
            n_idx = 0
        return {"is_collision": False, "idx": n_idx}

    def removeObject(self, obj_id: int):
        pos_idx = [object_description["id"] for object_description in self._object_positions].index(obj_id)

        self._object_positions.pop(pos_idx)
        obj = self._objects.pop(obj_id)
        self._stateTransfer("change")
        return obj

    def shift(self, d):
        self._object_positions = shift(self._object_positions, d)
        rwgwrgwr = [{"object": object_el["object"], "wait": round(object_el["wait"] - d, POS_ROUND_DIGITS)}
                       for object_el in self._queue]
        self._queue = rwgwrgwr

    def skipTime(self, time: float, clean_ends=True):
        if time == 0:
            return 0

        self._stateTransfer("change")
        d = time * self._speed
        if len(self._objects) == 0 and len(self._queue) == 0:
            return d

        self.shift(d)

        # TODO[Aleksandr Pakulev]: Do we need it?
        if clean_ends:
            while len(self._object_positions) > 0 and self._object_positions[0]["position"] < 0:
                object_description = self._object_positions.pop(0)
                self._logger.debug("WHATEVER1")
                self._objects.pop(object_description["id"])
            while len(self._object_positions) > 0 and self._object_positions[-1]["position"] > self._length:
                object_description = self._object_positions.pop()
                self._logger.debug(f"WHATEVER2 {object_description}, {self._broken_type}, {self._model_id}")
                self._objects.pop(object_description["id"])

        return d

    # TODO[Aleksandr Pakulev]: Instead of using list of unclear tuples,
    #  it will be better to create a class for each type of events
    def nextEvents(self, skip_immediate=True) -> List[Tuple[Any, Any, float]]:

        if self._speed == 0 and not (self._broken_type is not None and self._broken_type["type"] == "collision"):
            return []

        obj = self._objects.keys()
        obj_positions = [object_description for object_description in self._object_positions if
                         object_description["id"] in obj]

        cps = self._checkpoint_positions.keys()
        c_points = [cp for cp in self._checkpoints if cp["node"] in cps]
        c_points.append({"node": Section("conv_end", self._model_id, self._length), "position": self._length})

        def _skip_cond(obj_id, cp_idx, pos):
            cp = c_points[cp_idx]
            if (obj_id, cp["node"]) in self._resolved_events:
                return True
            return cp["position"] <= pos if skip_immediate else cp["position"] < pos

        cp_idx = 0
        events = []
        for object_description in obj_positions:
            assert object_description["position"] >= 0 and object_description["position"] <= self._length, \
                "`nextEvents` on conveyor with undefined object positions!"

            while cp_idx < len(c_points) and _skip_cond(object_description["id"], cp_idx,
                                                        object_description["position"]):
                cp_idx += 1

            if cp_idx < len(c_points):
                cp = c_points[cp_idx]
                obj = self._objects[object_description["id"]]
                if self._broken_type is not None and self._broken_type["type"] == "collision":
                    if cp["position"] - object_description["position"] == 0:
                        events.append((obj, cp["node"], 0))
                else:
                    diff = (cp["position"] - object_description["position"]) / self._speed
                    events.append((obj, cp["node"], diff))
<<<<<<< HEAD

        events.sort(key=lambda p: p[2])

        if self._broken_type is not None and self._broken_type["type"] == "collision" and not (None, None) in self._resolved_events:
=======

        if len(self._queue) > 0:
            obj = self._queue[0]["object"][1]
            diff = self._queue[0]["wait"]
            events.append((obj, Section("source", self.source_id, 0), diff))

        events.sort(key=lambda p: p[2])

        if self._broken_type is not None and self._broken_type["type"] == "collision" and not (None,
                                                                                               None) in self._resolved_events:
>>>>>>> 1860b58e
            diff = self._broken_type["time"] - self._world_env.now
            # TODO[Aleksandr Pakulev]: kostyl
            return [(None, None, 0 if diff <= 0 else diff)] + events
        return events

    def pickUnresolvedEvent(self) -> Union[Tuple[Any, Any, float], None]:
        assert self.resolving(), "picking event for resolution while not resolving"
        evs = self.nextEvents(skip_immediate=False)
        if len(evs) == 0:
            return None

        obj, cp, diff = evs[0]
        if diff > 0:
            return None

        if obj is None:
            self._resolved_events.add((None, None))
        else:
            self._resolved_events.add((obj._id, cp))
        return obj, cp, diff

    def resume(self) -> None:
        self._stateTransfer("resume")
        self._resume_time = self._world_env.now

    def pause(self) -> None:
        self._stateTransfer("pause")
        time_diff = self._world_env.now - self._resume_time
        assert time_diff >= 0, "Pause before resume"
        self.skipTime(time_diff)

    def startResolving(self):
        self._stateTransfer("start_resolving")

    def endResolving(self) -> None:
        self._resolved_events = set()
        self._stateTransfer("end_resolving")

    def static(self) -> bool:
        return self._state == "static"

    def dirty(self) -> bool:
        return self._state == "dirty"

    def resolving(self) -> bool:
        return self._state == "resolving"

    def resolved(self) -> bool:
        return self._state == "resolved"

    def moving(self) -> bool:
        return self._state == "moving"


def all_next_events(models: Dict[int, ConveyorModel]):
    res = []
    for conv_idx, model in models.items():
        evs = model.nextEvents()
        res = merge_sorted(res, [(conv_idx, ev) for ev in evs],
                           using=lambda p: p[1][2])
    return res


def all_unresolved_events(models: Dict[int, ConveyorModel]):
    while True:
        had_some = False
        for conv_idx, model in models.items():
            if model.dirty():
                model.startResolving()
            if model.resolving():
                ev = model.pickUnresolvedEvent()
                if ev is not None:
                    yield (conv_idx, ev)
                    had_some = True
        if not had_some:
            break<|MERGE_RESOLUTION|>--- conflicted
+++ resolved
@@ -117,10 +117,7 @@
         self._checkpoints = checkpoints
         self._checkpoint_positions = {cp["node"]: cp["position"] for cp in checkpoints}
         self._length = length
-<<<<<<< HEAD
-=======
         self._quality = quality
->>>>>>> 1860b58e
         self._collision_distance = collision_distance
 
         # variables
@@ -157,13 +154,10 @@
         self._logger.debug(f"START {self._model_id}: {self._broken_type}")
         self.setSpeed(1)
         self._broken_type = None
-<<<<<<< HEAD
-=======
 
         if len(self._queue) > 0 and self._queue[0]["wait"] == 0:
             self.putObject(self._queue[0]["object"][0], self._queue[0]["object"][1], 0)
             self._queue.pop(0)
->>>>>>> 1860b58e
 
     def nearestObject(self, pos: float, after=None, speed=None, not_exact=False,
                       preference="nearest") -> Optional[Tuple[Any, float]]:
@@ -194,9 +188,6 @@
             return self._objects[oid], o_pos
         return None
 
-<<<<<<< HEAD
-    def putObject(self, obj_id: int, obj: Any, pos: float):
-=======
     def putObject(self, obj_id: int, obj: Any, pos: float, no_queue=False) -> None:
         if pos == 0 and not no_queue:
             if len(self._queue) > 0:
@@ -214,7 +205,6 @@
                 self._queue.append({"object": (obj_id, obj), "wait": 0})
                 return False
 
->>>>>>> 1860b58e
         assert obj_id not in self._objects, f"Object {obj_id} already exists on {self._model_id} conveyor"
         pos = round(pos, POS_ROUND_DIGITS)
 
@@ -365,12 +355,6 @@
                 else:
                     diff = (cp["position"] - object_description["position"]) / self._speed
                     events.append((obj, cp["node"], diff))
-<<<<<<< HEAD
-
-        events.sort(key=lambda p: p[2])
-
-        if self._broken_type is not None and self._broken_type["type"] == "collision" and not (None, None) in self._resolved_events:
-=======
 
         if len(self._queue) > 0:
             obj = self._queue[0]["object"][1]
@@ -381,7 +365,6 @@
 
         if self._broken_type is not None and self._broken_type["type"] == "collision" and not (None,
                                                                                                None) in self._resolved_events:
->>>>>>> 1860b58e
             diff = self._broken_type["time"] - self._world_env.now
             # TODO[Aleksandr Pakulev]: kostyl
             return [(None, None, 0 if diff <= 0 else diff)] + events
