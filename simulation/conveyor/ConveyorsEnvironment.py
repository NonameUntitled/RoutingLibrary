--- conflicted
+++ resolved
@@ -1,7 +1,4 @@
-<<<<<<< HEAD
-=======
 from collections import defaultdict
->>>>>>> 1860b58e
 from logging import Logger
 from typing import *
 
@@ -30,33 +27,21 @@
 
     def __init__(self, config: Dict[str, Any], world_env: Environment, topology: BaseTopology, agent: TorchAgent,
                  logger: Logger, event_series: MultiEventSeries):
-<<<<<<< HEAD
-        self._topology_config = config["topology"]
-        self._test_config = config["test"]
-        self._learn_trigger_bag_count = config["learn_trigger_bag_count"]
-=======
         self._topology_config = config['topology']
         self._test_config = config['test']
         self._learn_trigger_bag_count = config['learn_trigger_bag_count']
->>>>>>> 1860b58e
         self._world_env = world_env
         self._conveyors_move_proc = None
         self._current_bags = {}
         self._topology_graph = topology
         self._logger = logger
         self._event_series = event_series
-<<<<<<< HEAD
-
-        self._wrong_dst_reward = config['rewards']['sink']['wrong']
-        self._right_dst_reward = config['rewards']['sink']['right']
-=======
         self._global_config = config
 
         self._wrong_dst_reward = config['rewards']['sink']['wrong'] if 'rewards' in config else 0.0
         self._right_dst_reward = config['rewards']['sink']['right'] if 'rewards' in config else 0.0
 
         self._debug = config.get('debug', False)
->>>>>>> 1860b58e
 
         self._collisions = 0
 
@@ -64,18 +49,11 @@
         self._conveyor_models = {}
         for conv_id in conv_ids:
             checkpoints = conveyor_adj_nodes_with_data(self._topology_graph.graph, conv_id,
-<<<<<<< HEAD
-                                                       only_own=True, data="conveyor_pos")
-            length = self._topology_config["conveyors"][str(conv_id)]["length"]
-            model = ConveyorModel(self._world_env, length, checkpoints, model_id=conv_id, logger=logger,
-                                  collision_distance=config["test"]["collision_distance"])
-=======
                                                        only_own=True, data='conveyor_pos')
             length = self._topology_config['conveyors'][str(conv_id)]['length']
             quality = self._topology_config['conveyors'][str(conv_id)].get('quality', 1)
             model = ConveyorModel(self._world_env, length, quality, checkpoints, model_id=conv_id, logger=logger,
                                   collision_distance=config['test']['collision_distance'])
->>>>>>> 1860b58e
             self._conveyor_models[conv_id] = model
 
         self._conveyor_broken = {conv_id: False for conv_id in conv_ids}
@@ -90,11 +68,7 @@
         self._diverter_agents = {}
         for dv_id in diverters_ids:
             agent_node_id = self._topology_graph._node_2_idx[
-<<<<<<< HEAD
-                Section(type="diverter", id=dv_id, position=int(self._topology_config["diverters"][str(dv_id)]["pos"]))
-=======
                 Section(type='diverter', id=dv_id, position=int(self._topology_config['diverters'][str(dv_id)]['pos']))
->>>>>>> 1860b58e
             ]
             self._diverter_agents[dv_id] = agent.copy(agent_node_id)
 
@@ -102,11 +76,8 @@
         self._arrived_bags = 0
         self._bags_whole_time = 0
         self._bags_arrived_window = []
-<<<<<<< HEAD
-=======
 
         self._bag_time = defaultdict(list)
->>>>>>> 1860b58e
 
         self._path_memory = BaseBagTrajectoryMemory.create_from_config(config['path_memory']) \
             if 'path_memory' in config else None
@@ -129,12 +100,6 @@
             bag = event._bag
             self._current_bags[bag._id] = set()
             conv_idx = conveyor_idx(self._topology_graph.graph, src)
-<<<<<<< HEAD
-            collision = self._conveyor_models[conv_idx].check_collision(bag._id, 0)
-            if self._conveyor_broken[conv_idx] or collision["is_collision"]:
-                self._bag_lost_report(bag._id, f'Bag #{bag._id} came to the broken conveyor')
-                return self._world_env.event()
-=======
             use_queue = self._global_config['test']['bags_queue']
             model = self._conveyor_models[conv_idx]
             if model.source_id is None:
@@ -144,7 +109,6 @@
                 if self._conveyor_broken[conv_idx] or collision['is_collision']:
                     self._bag_lost_report(bag._id, f'Bag #{bag._id} came to the broken conveyor')
                     return Event(self._world_env).succeed()
->>>>>>> 1860b58e
             return self._checkInterrupt(lambda: self._putBagOnConveyor(conv_idx, bag, src))
         if isinstance(event, ConveyorBreakEvent):
             return self._checkInterrupt(lambda: self._conveyorBreak(event._conveyor_id))
@@ -188,15 +152,6 @@
         assert sink_node is not None, 'Sink node should be found'
 
         current_topology_graph = working_topology(self._topology_graph.graph, self._conveyor_broken)
-<<<<<<< HEAD
-        topology_independence = self._test_config["topology_independence"]
-        neighbor_nodes = [up_conv_node, next_node]
-        if topology_independence == "full" or topology_independence == "only_nodes":
-            neighbor_nodes = only_reachable_from(current_topology_graph, sink_node, neighbor_nodes)
-        if topology_independence == "full" or topology_independence == "only_collisions":
-            is_up_conv_available = self._conveyor_models[up_conv].check_collision(bag._id, 0)
-            if is_up_conv_available["is_collision"]:
-=======
         topology_independence = self._test_config['topology_independence']
         neighbor_nodes = [up_conv_node, next_node]
         if topology_independence == 'full' or topology_independence == 'only_nodes':
@@ -204,7 +159,6 @@
         if topology_independence == 'full' or topology_independence == 'only_collisions':
             is_up_conv_available = self._conveyor_models[up_conv].check_collision(bag._id, 0)
             if is_up_conv_available['is_collision']:
->>>>>>> 1860b58e
                 neighbor_nodes = [next_node]
         if len(neighbor_nodes) == 0:
             neighbor_nodes = [next_node]
@@ -224,13 +178,11 @@
             if key == 'neighbors_node_ids':
                 sample_tensor[key] = TensorWithMask(
                     values=torch.tensor(sample[key], dtype=torch.int64),
-                    # values=torch.tensor([sample[key]], dtype=torch.int64),
                     lengths=torch.tensor([len(sample[key])], dtype=torch.int64)
                 )
             else:
                 sample_tensor[key] = torch.tensor([sample[key]], dtype=torch.int64)
 
-        # sample_tensor[dv_agent._bag_ids_prefix] = torch.LongTensor([bag.id])
         sample_tensor[dv_agent._bag_ids_prefix] = torch.LongTensor([bag.id])
         if hasattr(dv_agent, '_topology_prefix'):
             sample_tensor[dv_agent._topology_prefix] = self._topology_graph
@@ -247,17 +199,10 @@
         some other bag on a conveyor, throws a `CollisionException`
         """
 
-<<<<<<< HEAD
-        topology_independence = self._test_config["topology_independence"]
-        # TODODO: smth here
-        if self._conveyor_broken[conv_idx] and not (
-                topology_independence == "full" or topology_independence == "only_collisions"):
-=======
         topology_independence = self._test_config['topology_independence']
         # TODODO: smth here
         if self._conveyor_broken[conv_idx] and not (
                 topology_independence == 'full' or topology_independence == 'only_collisions'):
->>>>>>> 1860b58e
             self._bag_lost_report(bag._id, f'Bag #{bag._id} came to the broken conveyor')
             return
 
@@ -265,11 +210,7 @@
         assert pos is not None, 'Position of the conveyor can\'t be None'
 
         model = self._conveyor_models[conv_idx]
-<<<<<<< HEAD
-        is_collision = model.putObject(bag._id, bag, pos)
-=======
         is_collision = model.putObject(bag._id, bag, pos, no_queue)
->>>>>>> 1860b58e
 
         # TODODO: smth here
         if is_collision:
@@ -286,13 +227,8 @@
         Breaks a conveyor.
         """
         model = self._conveyor_models[conv_idx]
-<<<<<<< HEAD
-        model.stop_conveyor({"type": "broken"})
-        self._conveyorStartStopEnergyConsumption(conv_idx, "stop")
-=======
         model.stop_conveyor({'type': 'broken'})
         self._conveyorStartStopEnergyConsumption(conv_idx, 'stop')
->>>>>>> 1860b58e
 
         self._conveyor_broken[conv_idx] = True
         self._logger.debug(f'Conveyor #{conv_idx} breaks')
@@ -309,11 +245,7 @@
 
         self._conveyor_broken_dependencies[conv_idx] = []
 
-<<<<<<< HEAD
-        self._conveyorStartStopEnergyConsumption(conv_idx, "stop")
-=======
         self._conveyorStartStopEnergyConsumption(conv_idx, 'stop')
->>>>>>> 1860b58e
 
         self._conveyor_broken[conv_idx] = False
         self._logger.debug(f'Conveyor #{conv_idx} restores')
@@ -322,11 +254,7 @@
         up_node = self._conveyor_upstreams[conv_idx]
         up_type = node_type(up_node)
 
-<<<<<<< HEAD
-        if up_type == "sink":
-=======
         if up_type == 'sink':
->>>>>>> 1860b58e
             bag = self._removeBagFromConveyor(conv_idx, bag_id)
             if self._path_memory is not None:
                 reward = self._wrong_dst_reward
@@ -340,26 +268,7 @@
                                       f'Bag #{bag._id} came to {up_node.id} sink, but its destination was {bag._dst_id}')
                 return True
             else:
-<<<<<<< HEAD
-                self._logger.debug(f"Bag {bag._id} arrived to {up_node}.")
-                current_time = self._world_env.now
-                if current_time - bag._start_time < 500:
-                    utils.tensorboard_writers.GLOBAL_TENSORBOARD_WRITER.add_scalar(
-                        f'Bag time/Bag arrived time',
-                        current_time - bag._start_time,
-                        current_time
-                    )
-                    self._event_series.logEvent("bag_time", bag._start_time, current_time - bag._start_time)
-                    utils.tensorboard_writers.GLOBAL_TENSORBOARD_WRITER.add_scalar(
-                        "Bag arrived/time",
-                        self._arrived_bags + 1,
-                        current_time
-                    )
-                    self._event_series.logEvent("bag_arrived", current_time, 1)
-                    utils.tensorboard_writers.GLOBAL_TENSORBOARD_WRITER.flush()
-=======
                 self._logger.debug(f'Bag {bag._id} arrived to {up_node}.')
->>>>>>> 1860b58e
                 self._arrived_bags += 1
                 self._current_bags.pop(bag._id)
                 return True
@@ -370,26 +279,6 @@
             model = self._conveyor_models[conv_idx]
             up_model = self._conveyor_models[up_conv]
             # TODODO: check if it is correct
-<<<<<<< HEAD
-            topology_independence = self._test_config["topology_independence"]
-            if topology_independence == "full" or topology_independence == "only_collisions":
-                if self._conveyor_broken[up_conv]:
-                    model.stop_conveyor({"type": "dependence"})
-                    self._conveyor_broken[conv_idx] = True
-                    self._conveyor_broken_dependencies[up_conv] = conv_idx
-                    self._conveyorStartStopEnergyConsumption(conv_idx, "stop")
-                    return False
-
-                collision_check = up_model.check_collision(bag_id, pos)
-                if collision_check["is_collision"]:
-                    model.stop_conveyor({"type": "collision", "time": self._world_env.now + collision_check["time"]})
-                    self._conveyor_broken[conv_idx] = True
-                    self._conveyorStartStopEnergyConsumption(conv_idx, "stop")
-                    return False
-
-            bag = self._removeBagFromConveyor(conv_idx, bag_id)
-            self._putBagOnConveyor(up_conv, bag, up_node)
-=======
             topology_independence = self._test_config['topology_independence']
             if topology_independence == 'full' or topology_independence == 'only_collisions':
                 if self._conveyor_broken[up_conv]:
@@ -408,7 +297,6 @@
 
             bag = self._removeBagFromConveyor(conv_idx, bag_id)
             self._putBagOnConveyor(up_conv, bag, up_node, True)
->>>>>>> 1860b58e
         else:
             raise Exception('Invalid conveyor upstream node type: ' + up_type)
         return False
@@ -449,7 +337,7 @@
         if self._learn_counter == self._learn_trigger_bag_count:
             if not hasattr(self, '_step_num'):
                 self._step_num = 0
-            for dv_agent in list(self._diverter_agents.values())[:1]:
+            for dv_agent in self._diverter_agents.values():
                 loss = dv_agent.learn()
                 if self._debug:
                     dv_agent.debug(self._topology_graph, self._step_num)
@@ -495,20 +383,12 @@
         """
         self._collisions += 1
         utils.tensorboard_writers.GLOBAL_TENSORBOARD_WRITER.add_scalar(
-<<<<<<< HEAD
-            f'Collisions/time',
-=======
             'Collisions/time',
->>>>>>> 1860b58e
             self._collisions,
             self._world_env.now
         )
         utils.tensorboard_writers.GLOBAL_TENSORBOARD_WRITER.flush()
-<<<<<<< HEAD
-        self._event_series.logEvent("collision", self._world_env.now, 1)
-=======
         self._event_series.logEvent('collision', self._world_env.now, 1)
->>>>>>> 1860b58e
 
     def _bag_lost_report(self, bag_id: int, message: str):
         """
@@ -516,20 +396,12 @@
         """
         self._path_memory.add_reward_to_trajectory(bag_id, self._wrong_dst_reward, 'sink', terminal=True)
         utils.tensorboard_writers.GLOBAL_TENSORBOARD_WRITER.add_scalar(
-<<<<<<< HEAD
-            "Bag lost/time",
-=======
             'Bag lost/time',
->>>>>>> 1860b58e
             self._lost_bags + 1,
             self._world_env.now
         )
         utils.tensorboard_writers.GLOBAL_TENSORBOARD_WRITER.flush()
-<<<<<<< HEAD
-        self._event_series.logEvent("bag_lost", self._world_env.now, 1)
-=======
         self._event_series.logEvent('bag_lost', self._world_env.now, 1)
->>>>>>> 1860b58e
         self._lost_bags += 1
         self._logger.debug(message)
         self._current_bags.pop(bag_id)
@@ -540,12 +412,8 @@
         """
 
         model = self._conveyor_models[conv_idx]
-<<<<<<< HEAD
-        new_energy_consumption = acceleration_consumption_Zhang(model._length, model._speed,
-=======
         # TODO for test
         new_energy_consumption = 0 * acceleration_consumption_Zhang(model._length, model._speed,
->>>>>>> 1860b58e
                                                                 len(
                                                                     model._objects)) if type == "start" else deceleration_consumption_Zhang(
             model._length, model._speed, len(model._objects))
@@ -560,20 +428,12 @@
         )
         utils.tensorboard_writers.GLOBAL_TENSORBOARD_WRITER.flush()
         utils.tensorboard_writers.GLOBAL_TENSORBOARD_WRITER.add_scalar(
-<<<<<<< HEAD
-            "Conveyor system energy/time",
-=======
             'Conveyor system energy/time',
->>>>>>> 1860b58e
             self._system_energy_consumption,
             self._energy_consumption_last_update
         )
         utils.tensorboard_writers.GLOBAL_TENSORBOARD_WRITER.flush()
-<<<<<<< HEAD
-        self._event_series.logEvent("energy_consumption", self._world_env.now, new_energy_consumption)
-=======
         self._event_series.logEvent('energy_consumption', self._world_env.now, new_energy_consumption)
->>>>>>> 1860b58e
 
     def _updateEnergyConsumption(self):
         """
@@ -582,15 +442,6 @@
         cur_time = self._world_env.now
         time_diff = cur_time - self._energy_consumption_last_update
         self._energy_consumption_last_update = cur_time
-<<<<<<< HEAD
-
-        # for event series
-        cur_iteration_energy_consumption = 0
-        for _, model in self._conveyor_models.items():
-            new_energy_consumption = consumption_Zhang(model._length, model._speed, len(model._objects)) * time_diff
-            self._energy_reward_update(new_energy_consumption, [obj._id for obj in model._objects.values()])
-=======
->>>>>>> 1860b58e
 
         # for event series
         cur_iteration_energy_consumption = 0
@@ -614,11 +465,7 @@
             self._energy_consumption_last_update
         )
         utils.tensorboard_writers.GLOBAL_TENSORBOARD_WRITER.flush()
-<<<<<<< HEAD
-        self._event_series.logEvent("energy_consumption", cur_time, cur_iteration_energy_consumption)
-=======
         self._event_series.logEvent('energy_consumption', cur_time, cur_iteration_energy_consumption)
->>>>>>> 1860b58e
 
     def _energy_reward_update(self, energy_consumption_per_bag: float, bag_ids: List[int]):
         for bag_id in bag_ids:
@@ -635,18 +482,7 @@
         left_to_sinks = set()
         # Resolving all immediate events
         for (conv_idx, (bag, node, delay)) in all_unresolved_events(self._conveyor_models):
-<<<<<<< HEAD
-            assert delay == 0, "Event delay should be zero"
-
-            if bag is None:
-                self._conveyorRestore(conv_idx)
-                continue
-
-            if self._conveyor_broken[conv_idx]:
-                continue
-=======
             assert delay == 0, 'Event delay should be zero'
->>>>>>> 1860b58e
 
             if bag is None:
                 self._conveyorRestore(conv_idx)
@@ -665,11 +501,7 @@
                 if left_to_sink:
                     left_to_sinks.add(bag._id)
                 continue
-<<<<<<< HEAD
-            elif atype == "diverter":
-=======
             elif atype == 'diverter':
->>>>>>> 1860b58e
                 forward_node = self._diverterPrediction(node, bag, conv_idx)
 
                 if forward_node.type == 'diverter' and forward_node.position == 0:
