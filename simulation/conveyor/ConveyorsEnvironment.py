from logging import Logger
from typing import *

import torch
from simpy import Environment, Event, Interrupt

import utils
from agents import TorchAgent
from ml.utils import TensorWithMask
from simulation.conveyor.energy import consumption_Zhang, acceleration_consumption_Zhang, deceleration_consumption_Zhang
from simulation.conveyor.events import MultiEventSeries
from simulation.conveyor.model import ConveyorModel, all_unresolved_events, all_next_events
from simulation.conveyor.utils import ConveyorBreakEvent, \
    ConveyorRestoreEvent
from simulation.conveyor.utils import WorldEvent, BagAppearanceEvent, UnsupportedEventType, Bag
from topology import BaseTopology
from topology.utils import Section, conveyor_adj_nodes, conveyor_idx, node_type, node_id, node_conv_pos, \
    conveyor_adj_nodes_with_data, conv_start_node, conv_next_node, get_node_by_id, only_reachable_from, working_topology
from utils.bag_trajectory import BaseBagTrajectoryMemory


class ConveyorsEnvironment:
    """
    Environment which models the conveyor system and the movement of bags.
    """

    def __init__(self, config: Dict[str, Any], world_env: Environment, topology: BaseTopology, agent: TorchAgent,
                 logger: Logger, event_series: MultiEventSeries):
        self._topology_config = config["topology"]
        self._test_config = config["test"]
        self._learn_trigger_bag_count = config["learn_trigger_bag_count"]
        self._world_env = world_env
        self._conveyors_move_proc = None
        self._current_bags = {}
        self._topology_graph = topology
        self._logger = logger
        self._event_series = event_series

        self._wrong_dst_reward = config['rewards']['sink']['wrong']
        self._right_dst_reward = config['rewards']['sink']['right']

        self._collisions = 0

        conv_ids = [int(k) for k in self._topology_config["conveyors"].keys()]
        self._conveyor_models = {}
        for conv_id in conv_ids:
            checkpoints = conveyor_adj_nodes_with_data(self._topology_graph.graph, conv_id,
                                                       only_own=True, data="conveyor_pos")
            length = self._topology_config["conveyors"][str(conv_id)]["length"]
            model = ConveyorModel(self._world_env, length, checkpoints, model_id=conv_id, logger=logger,
                                  collision_distance=config["test"]["collision_distance"])
            self._conveyor_models[conv_id] = model

        self._conveyor_broken = {conv_id: False for conv_id in conv_ids}
        self._conveyor_broken_dependencies = {conv_id: [] for conv_id in conv_ids}

        self._conveyor_upstreams = {
            conv_id: conveyor_adj_nodes(self._topology_graph.graph, conv_id)[-1]
            for conv_id in conv_ids
        }

        diverters_ids = [int(k) for k in self._topology_config["diverters"].keys()]
        self._diverter_agents = {}
        for dv_id in diverters_ids:
            agent_node_id = self._topology_graph._node_2_idx[
                Section(type="diverter", id=dv_id, position=int(self._topology_config["diverters"][str(dv_id)]["pos"]))
            ]
            self._diverter_agents[dv_id] = agent.copy(agent_node_id)

        self._lost_bags = 0
        self._arrived_bags = 0
        self._bags_whole_time = 0
        self._bags_arrived_window = []

        self._path_memory = BaseBagTrajectoryMemory.create_from_config(config['path_memory']) \
            if 'path_memory' in config else None

        # energy consumption
        self._system_energy_consumption = 0
        self._energy_consumption_last_update = self._world_env.now
        self._conveyor_energy_consumption = {}
        for conv_id in conv_ids:
            self._conveyor_energy_consumption[conv_id] = 0

        self._updateAll()

    def handleEvent(self, event: WorldEvent) -> Event:
        """
        Method which governs how events influence the environment.
        """
        if isinstance(event, BagAppearanceEvent):
            src = Section(type="source", id=event._src_id, position=0)
            bag = event._bag
            self._current_bags[bag._id] = set()
            conv_idx = conveyor_idx(self._topology_graph.graph, src)
            collision = self._conveyor_models[conv_idx].check_collision(bag._id, 0)
            if self._conveyor_broken[conv_idx] or collision["is_collision"]:
                self._bag_lost_report(bag._id, f'Bag #{bag._id} came to the broken conveyor')
                return self._world_env.event()
            return self._checkInterrupt(lambda: self._putBagOnConveyor(conv_idx, bag, src))
        if isinstance(event, ConveyorBreakEvent):
            return self._checkInterrupt(lambda: self._conveyorBreak(event._conveyor_id))
        if isinstance(event, ConveyorRestoreEvent):
            return self._checkInterrupt(lambda: self._conveyorRestore(event._conveyor_id))
        else:
            raise UnsupportedEventType(event)

    def _diverterKick(self, diverter: Section, bag):
        """
        Checks if some bag is in front of a given diverter now,
        if so, moves this bag from current conveyor to upstream one.
        """
        assert node_type(diverter) == "diverter", "Only diverter can kick"

        dv_idx = node_id(diverter)
        dv_cfg = self._topology_config["diverters"][str(dv_idx)]
        conv_idx = dv_cfg["conveyor"]
        up_conv = dv_cfg["upstream_conv"]
        pos = dv_cfg["pos"]

        conv_model = self._conveyor_models[conv_idx]
        self._logger.debug(f"Bag {bag} an conveyor objects {conv_model._object_positions} and dicerter {diverter}.")
        n_bag, n_pos = conv_model.nearestObject(pos)

        self._removeBagFromConveyor(conv_idx, n_bag._id)
        self._putBagOnConveyor(up_conv, n_bag, diverter)
        self._logger.debug(
            f"Diverter {diverter} kicked bag {n_bag._id} from conveyor {conv_idx} to conveyor {up_conv}.")

    def _diverterPrediction(self, node: Section, bag: Bag, conv_idx: int):
        self._bag_time_reward_update(bag)
        dv_id = node_id(node)
        dv_agent = self._diverter_agents[dv_id]

        dv_cfg = self._topology_config["diverters"][str(dv_id)]
        up_conv = dv_cfg["upstream_conv"]
        up_conv_node = conv_start_node(self._topology_graph.graph, up_conv)
        next_node = conv_next_node(self._topology_graph.graph, conv_idx, node)
        sink_node = next((s for s in self._topology_graph.sinks if s.id == bag._dst_id), None)
        assert sink_node is not None, "Sink node should be found"

        current_topology_graph = working_topology(self._topology_graph.graph, self._conveyor_broken)
        topology_independence = self._test_config["topology_independence"]
        neighbor_nodes = [up_conv_node, next_node]
        if topology_independence == "full" or topology_independence == "only_nodes":
            neighbor_nodes = only_reachable_from(current_topology_graph, sink_node, neighbor_nodes)
        if topology_independence == "full" or topology_independence == "only_collisions":
            is_up_conv_available = self._conveyor_models[up_conv].check_collision(bag._id, 0)
            if is_up_conv_available["is_collision"]:
                neighbor_nodes = [next_node]
        if len(neighbor_nodes) == 0:
            neighbor_nodes = [next_node]
        sample = self._topology_graph.get_sample(node, neighbor_nodes, sink_node)

        # import networkx as nx
        #
        # nodes = self._topology_graph.graph.nodes
        #
        # rger = []
        #
        # for nn in nodes:
        #     rger.append(nx.has_path(self._topology_graph.graph, nn, sink_node))

        sample_tensor = {}
        for key in sample.keys():
            if key == "neighbors_node_ids":
                sample_tensor[key] = TensorWithMask(
                    values=torch.tensor(sample[key], dtype=torch.int64),
                    # values=torch.tensor([sample[key]], dtype=torch.int64),
                    lengths=torch.tensor([len(sample[key])], dtype=torch.int64)
                )
            else:
                sample_tensor[key] = torch.tensor([sample[key]], dtype=torch.int64)

        # sample_tensor[dv_agent._bag_ids_prefix] = torch.LongTensor([bag.id])
        sample_tensor[dv_agent._bag_ids_prefix] = torch.LongTensor([bag.id])

        output = dv_agent.forward(sample_tensor)
        forward_node_id = output[dv_agent._output_prefix].item()
        forward_node = get_node_by_id(self._topology_graph, forward_node_id)
        assert forward_node is not None, "Forward node should be found"
        return forward_node

    def _putBagOnConveyor(self, conv_idx: int, bag: Bag, node: Section):
        """
        Puts a bag on a given position to a given conveyor. If there is currently
        some other bag on a conveyor, throws a `CollisionException`
        """

        topology_independence = self._test_config["topology_independence"]
        # TODODO: smth here
        if self._conveyor_broken[conv_idx] and not (
                topology_independence == "full" or topology_independence == "only_collisions"):
            self._bag_lost_report(bag._id, f'Bag #{bag._id} came to the broken conveyor')
            return

        pos = node_conv_pos(self._topology_graph.graph, conv_idx, node)
        assert pos is not None, "Position of the conveyor can't be None"

        model = self._conveyor_models[conv_idx]
        is_collision = model.putObject(bag._id, bag, pos)

        # TODODO: smth here
        if is_collision:
            self._bag_collision_report()
            self._bag_lost_report(bag._id, f'Bag #{bag._id} lost because of collision')
            return

        bag.last_conveyor = conv_idx
        self._current_bags[bag._id] = set()
        self._current_bags[bag._id].add(node)

    def _conveyorBreak(self, conv_idx: int):
        """
        Breaks a conveyor.
        """
        model = self._conveyor_models[conv_idx]
        model.stop_conveyor({"type": "broken"})
        self._conveyorStartStopEnergyConsumption(conv_idx, "stop")

        self._conveyor_broken[conv_idx] = True
        self._logger.debug(f'Conveyor #{conv_idx} breaks')

    def _conveyorRestore(self, conv_idx: int):
        """
        Restores a conveyor.
        """
        model = self._conveyor_models[conv_idx]
        model.start_conveyor()

        for cnv in self._conveyor_broken_dependencies[conv_idx]:
            self._conveyorRestore(cnv)

        self._conveyor_broken_dependencies[conv_idx] = []

        self._conveyorStartStopEnergyConsumption(conv_idx, "stop")

        self._conveyor_broken[conv_idx] = False
        self._logger.debug(f'Conveyor #{conv_idx} restores')

    def _leaveConveyorEnd(self, conv_idx: int, bag_id: int) -> bool:
        up_node = self._conveyor_upstreams[conv_idx]
        up_type = node_type(up_node)

        if up_type == "sink":
            bag = self._removeBagFromConveyor(conv_idx, bag_id)
            if self._path_memory is not None:
                reward = self._wrong_dst_reward
                if bag._dst_id == up_node.id:
                    reward = self._right_dst_reward
                self._path_memory.add_reward_to_trajectory(bag._id, reward, 'sink', terminal=True)
            self._bag_time_reward_update(bag)
            if up_node.id != bag._dst_id:
                self._bag_lost_report(bag._id,
                                      f'Bag #{bag._id} came to {up_node.id} sink, but its destination was {bag._dst_id}')
                return True
            else:
                self._logger.debug(f"Bag {bag._id} arrived to {up_node}.")
                current_time = self._world_env.now
<<<<<<< HEAD
                utils.tensorboard_writers.GLOBAL_TENSORBOARD_WRITER.add_scalar(
                    f'Bag time/Bag arrived time',
                    current_time - bag._start_time,
                    current_time
                )
                self._event_series.logEvent("bag_time", bag._start_time, current_time - bag._start_time)
                utils.tensorboard_writers.GLOBAL_TENSORBOARD_WRITER.add_scalar(
                    "Bag arrived/time",
                    self._arrived_bags + 1,
                    current_time
                )
                self._event_series.logEvent("bag_arrived", current_time, 1)
                utils.tensorboard_writers.GLOBAL_TENSORBOARD_WRITER.flush()
=======
                if current_time - bag._start_time < 500:
                    utils.tensorboard_writers.GLOBAL_TENSORBOARD_WRITER.add_scalar(
                        f'Bag time/Bag arrived time',
                        current_time - bag._start_time,
                        current_time
                    )
                    self._event_series.logEvent("bag_time", bag._start_time, current_time - bag._start_time)
                    utils.tensorboard_writers.GLOBAL_TENSORBOARD_WRITER.add_scalar(
                        "Bag arrived/time",
                        self._arrived_bags + 1,
                        current_time
                    )
                    self._event_series.logEvent("bag_arrived", current_time, 1)
                    utils.tensorboard_writers.GLOBAL_TENSORBOARD_WRITER.flush()
>>>>>>> 6b17b56b
                self._arrived_bags += 1
                self._current_bags.pop(bag._id)
                return True

        if up_type == "junction":
            up_conv = conveyor_idx(self._topology_graph.graph, up_node)
            pos = node_conv_pos(self._topology_graph.graph, up_conv, up_node)
            model = self._conveyor_models[conv_idx]
            up_model = self._conveyor_models[up_conv]
            # TODODO: check if it is correct
            topology_independence = self._test_config["topology_independence"]
            if topology_independence == "full" or topology_independence == "only_collisions":
                if self._conveyor_broken[up_conv]:
                    model.stop_conveyor({"type": "dependence"})
                    self._conveyor_broken[conv_idx] = True
                    self._conveyor_broken_dependencies[up_conv] = conv_idx
                    self._conveyorStartStopEnergyConsumption(conv_idx, "stop")
                    return False

                collision_check = up_model.check_collision(bag_id, pos)
                if collision_check["is_collision"]:
                    model.stop_conveyor({"type": "collision", "time": self._world_env.now + collision_check["time"]})
                    self._conveyor_broken[conv_idx] = True
                    self._conveyorStartStopEnergyConsumption(conv_idx, "stop")
                    return False

            bag = self._removeBagFromConveyor(conv_idx, bag_id)
            self._putBagOnConveyor(up_conv, bag, up_node)
        else:
            raise Exception("Invalid conveyor upstream node type: " + up_type)
        return False

    def _bag_time_reward_update(self, bag: Bag):
        current_time = self._world_env.now
        if self._path_memory is not None:
            self._path_memory.add_reward_to_trajectory(bag._id, bag._last_time_reward_time - current_time, 'time')
        bag.check_point(current_time)
        self._learn()

    def _learn(self):
        if not hasattr(self, '_learn_counter'):
            self._learn_counter = 0
        self._learn_counter += 1
        if self._learn_counter == self._learn_trigger_bag_count:
            if not hasattr(self, '_step_num'):
                self._step_num = 0
            for dv_agent in self._diverter_agents.values():
                loss = dv_agent.learn()
                if loss is not None:
                    if utils.tensorboard_writers.GLOBAL_TENSORBOARD_WRITER:
                        utils.tensorboard_writers.GLOBAL_TENSORBOARD_WRITER.add_scalar(
                            '{}/{}'.format('train', f'agent_{dv_agent._node_id}'),
                            loss,
                            self._step_num
                        )
                        utils.tensorboard_writers.GLOBAL_TENSORBOARD_WRITER.flush()
            self._step_num += 1
            self._learn_counter = 0

    def _removeBagFromConveyor(self, conv_idx: int, bag_id: int):
        model = self._conveyor_models[conv_idx]
        return model.removeObject(bag_id)

    def _checkInterrupt(self, callback: Callable[[], None]) -> Event:
        """
        Pause conveyor to execute some action
        """
        if self.conveyors_move_proc is None:
            callback()
        else:
            try:
                self.conveyors_move_proc.interrupt()
                self.conveyors_move_proc = None
            except RuntimeError as err:
                pass

            for model in self._conveyor_models.values():
                model.pause()

            callback()
            self._updateAll()

        return Event(self._world_env).succeed()

    def _bag_collision_report(self):
        """
        Bag is collided
        """
        self._collisions += 1
        utils.tensorboard_writers.GLOBAL_TENSORBOARD_WRITER.add_scalar(
            f'Collisions/time',
            self._collisions,
            self._world_env.now
        )
        utils.tensorboard_writers.GLOBAL_TENSORBOARD_WRITER.flush()
        self._event_series.logEvent("collision", self._world_env.now, 1)

    def _bag_lost_report(self, bag_id: int, message: str):
        """
        Bag is lost
        """
        self._path_memory.add_reward_to_trajectory(bag_id, self._wrong_dst_reward, 'sink', terminal=True)
        utils.tensorboard_writers.GLOBAL_TENSORBOARD_WRITER.add_scalar(
            "Bag lost/time",
            self._lost_bags + 1,
            self._world_env.now
        )
        utils.tensorboard_writers.GLOBAL_TENSORBOARD_WRITER.flush()
        self._event_series.logEvent("bag_lost", self._world_env.now, 1)
        self._lost_bags += 1
        self._logger.debug(message)
        self._current_bags.pop(bag_id)

    def _conveyorStartStopEnergyConsumption(self, conv_idx: int, type: str):
        """
        Start conveyor energy consumption
        """

        model = self._conveyor_models[conv_idx]
        new_energy_consumption = acceleration_consumption_Zhang(model._length, model._speed,
                                                                len(
                                                                    model._objects)) if type == "start" else deceleration_consumption_Zhang(
            model._length, model._speed, len(model._objects))
        self._energy_reward_update(new_energy_consumption, [obj._id for obj in model._objects.values()])

        self._system_energy_consumption += new_energy_consumption
        self._conveyor_energy_consumption[model._model_id] += new_energy_consumption
        utils.tensorboard_writers.GLOBAL_TENSORBOARD_WRITER.add_scalar(
            f'Conveyor {model._model_id} energy/time',
            self._conveyor_energy_consumption[model._model_id],
            self._energy_consumption_last_update
        )
        utils.tensorboard_writers.GLOBAL_TENSORBOARD_WRITER.flush()
        utils.tensorboard_writers.GLOBAL_TENSORBOARD_WRITER.add_scalar(
            "Conveyor system energy/time",
            self._system_energy_consumption,
            self._energy_consumption_last_update
        )
        utils.tensorboard_writers.GLOBAL_TENSORBOARD_WRITER.flush()
        self._event_series.logEvent("energy_consumption", self._world_env.now, new_energy_consumption)

    def _updateEnergyConsumption(self):
        """
        Update energy consumption
        """
        cur_time = self._world_env.now
        time_diff = cur_time - self._energy_consumption_last_update
        self._energy_consumption_last_update = cur_time

        # for event series
        cur_iteration_energy_consumption = 0
        for _, model in self._conveyor_models.items():
            new_energy_consumption = consumption_Zhang(model._length, model._speed, len(model._objects)) * time_diff
            self._energy_reward_update(new_energy_consumption, [obj._id for obj in model._objects.values()])

            self._system_energy_consumption += new_energy_consumption
            cur_iteration_energy_consumption += new_energy_consumption
            self._conveyor_energy_consumption[model._model_id] += new_energy_consumption
            utils.tensorboard_writers.GLOBAL_TENSORBOARD_WRITER.add_scalar(
                f'Conveyor {model._model_id} energy/time',
                self._conveyor_energy_consumption[model._model_id],
                self._energy_consumption_last_update
            )
            utils.tensorboard_writers.GLOBAL_TENSORBOARD_WRITER.flush()

        utils.tensorboard_writers.GLOBAL_TENSORBOARD_WRITER.add_scalar(
            "Conveyor system energy/time",
            self._system_energy_consumption,
            self._energy_consumption_last_update
        )
        utils.tensorboard_writers.GLOBAL_TENSORBOARD_WRITER.flush()
        self._event_series.logEvent("energy_consumption", cur_time, cur_iteration_energy_consumption)

    def _energy_reward_update(self, energy_consumption_per_bag: float, bag_ids: List[int]):
        for bag_id in bag_ids:
            self._path_memory.add_reward_to_trajectory(bag_id, -energy_consumption_per_bag, 'energy')

    def _updateAll(self):
        """
        Check all current events and resolve them. After that continue moving
        """
        self._updateEnergyConsumption()

        self.conveyors_move_proc = None

        left_to_sinks = set()
        # Resolving all immediate events
        for (conv_idx, (bag, node, delay)) in all_unresolved_events(self._conveyor_models):
            assert delay == 0, "Event delay should be zero"

            if bag is None:
                self._conveyorRestore(conv_idx)
                continue

            if self._conveyor_broken[conv_idx]:
                continue

            if bag._id in left_to_sinks or node in self._current_bags[bag._id]:
                continue

            atype = node_type(node)

            if atype == "conv_end":
                left_to_sink = self._leaveConveyorEnd(conv_idx, bag._id)
                if left_to_sink:
                    left_to_sinks.add(bag._id)
                continue
            elif atype == "diverter":
                forward_node = self._diverterPrediction(node, bag, conv_idx)

                if forward_node.type == "diverter" and forward_node.position == 0:
                    self._diverterKick(node, bag)
            elif atype != "junction":
                raise Exception(f"Impossible conv node: {node}")

            if bag._id in self._current_bags and bag._id not in left_to_sinks:
                self._current_bags[bag._id].add(node)

        for conv_idx, model in self._conveyor_models.items():
            if model.resolving():
                model.endResolving()
            model.resume()

        self.conveyors_move_proc = self._world_env.process(self._move())

    def _move(self):
        """
        Check all future events, yield timeout to this event and _updateAll to handle this events
        """
        try:
            events = all_next_events(self._conveyor_models)

            if len(events) > 0:
                conv_idx, (bag, node, delay) = events[0]
                assert delay > 0, "Next event delay can't be 0"
                yield self._world_env.timeout(delay)
            else:
                yield Event(self._world_env)

            for model in self._conveyor_models.values():
                model.pause()

            self._updateAll()
        except Interrupt:
            pass<|MERGE_RESOLUTION|>--- conflicted
+++ resolved
@@ -257,21 +257,6 @@
             else:
                 self._logger.debug(f"Bag {bag._id} arrived to {up_node}.")
                 current_time = self._world_env.now
-<<<<<<< HEAD
-                utils.tensorboard_writers.GLOBAL_TENSORBOARD_WRITER.add_scalar(
-                    f'Bag time/Bag arrived time',
-                    current_time - bag._start_time,
-                    current_time
-                )
-                self._event_series.logEvent("bag_time", bag._start_time, current_time - bag._start_time)
-                utils.tensorboard_writers.GLOBAL_TENSORBOARD_WRITER.add_scalar(
-                    "Bag arrived/time",
-                    self._arrived_bags + 1,
-                    current_time
-                )
-                self._event_series.logEvent("bag_arrived", current_time, 1)
-                utils.tensorboard_writers.GLOBAL_TENSORBOARD_WRITER.flush()
-=======
                 if current_time - bag._start_time < 500:
                     utils.tensorboard_writers.GLOBAL_TENSORBOARD_WRITER.add_scalar(
                         f'Bag time/Bag arrived time',
@@ -286,7 +271,6 @@
                     )
                     self._event_series.logEvent("bag_arrived", current_time, 1)
                     utils.tensorboard_writers.GLOBAL_TENSORBOARD_WRITER.flush()
->>>>>>> 6b17b56b
                 self._arrived_bags += 1
                 self._current_bags.pop(bag._id)
                 return True
