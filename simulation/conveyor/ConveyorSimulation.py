--- conflicted
+++ resolved
@@ -1,4 +1,3 @@
-import random
 from logging import Logger
 
 import numpy as np
@@ -42,54 +41,15 @@
 
         # TODO[Aleksandr Pakulev]: Implement bugs scheduling from config
 
-        test_data = self._config['test']
-
         bag_id = 1
 
-<<<<<<< HEAD
         for i in range(0, 500):
             bag = Bag(bag_id, 'sink', bag_id % 2, self._world_env.now, {})
             yield self._simulation_env.handleEvent(BagAppearanceEvent(0, bag))
-=======
-        sources = [s.id for s in self._topology.sources]
-        sinks = [s.id for s in self._topology.sinks]
 
-        for test in test_data:
-            action = test['action']
-            if action == 'put_bags':
-                delta = test['delta'] + round(np.random.normal(0, 0.5), 2)
+            bag_id += 1
 
-                cur_sources = test.get('sources', sources)
-                cur_sinks = test.get('sinks', sinks)
-
-                for i in range(0, test['bags_number']):
-                    src = random.choice(cur_sources)
-                    dst = random.choice(cur_sinks)
-
-                    mini_delta = round(abs(np.random.normal(0, 0.5)), 2)
-                    yield self._world_env.timeout(mini_delta)
->>>>>>> 763d4b64
-
-                    bag = Bag(bag_id, 'sink', dst, self._world_env.now, {})
-                    yield self._simulation_env.handleEvent(BagAppearanceEvent(src, bag))
-
-<<<<<<< HEAD
             yield self._world_env.timeout(2)
-=======
-                    bag_id += 1
-                    yield self._world_env.timeout(delta)
-            else:
-                conv_idx = test['conv_idx']
-                pause = test.get('pause', 0)
-                if pause > 0:
-                    yield self._world_env.timeout(pause)
-                if action == 'conv_break':
-                    print(f'Breaking conveyor {conv_idx} at {self._world_env.now}')
-                    # yield self._simulation_env.handleEvent(ConveyorBreakEvent(conv_idx))
-                else:
-                    print(f'Restoring conveyor {conv_idx} at {self._world_env.now}')
-                    # yield self._simulation_env.handleEvent(ConveyorRestoreEvent(conv_idx))
->>>>>>> 763d4b64
 
     def run(self) -> None:
         """
