from logging import Logger

from simpy import Environment, Timeout, Event
from typing import *

from agents import TorchAgent
from simulation import BaseSimulation
from simulation.conveyor.ConveyorsEnvironment import ConveyorsEnvironment
from simulation.conveyor.utils import Bag, BagAppearanceEvent, ConveyorBreakEvent, ConveyorRestoreEvent
from topology import BaseTopology


class ConveyorSimulation(BaseSimulation, config_name='conveyor'):
    """
    Class which constructs and runs scenarios in conveyor network
    simulation environment.
    """

    def __init__(self, config: Dict[str, Any], topology: BaseTopology, agent: TorchAgent, logger: Logger):
        self._config = config
        self._world_env = Environment()
        self._topology = topology
        self._simulation_env = ConveyorsEnvironment(config=self._config, world_env=self._world_env, topology=topology,
                                                    agent=agent,
                                                    logger=logger)

    @classmethod
    def create_from_config(cls, config: Dict[str, Any], topology: Optional[BaseTopology] = None,
                           agent: Optional[TorchAgent] = None, logger: Logger = None):
        assert topology is not None, "Topology must be provided"
        assert agent is not None, "Agent must be provided"
        assert logger is not None, "Logger must be provided"
        return cls(config, topology, agent, logger)

    def runProcess(self) -> Generator[Union[Timeout, Event], None, None]:
        """
        Generator which generates a series of test scenario events in
        the simulation environment.
        """

        # TODO[Aleksandr Pakulev]: Implement bugs scheduling from config

<<<<<<< HEAD
        bag_id = 1

        for i in range(0, 1500):
            bag = Bag(bag_id, 'sink', (bag_id % 10) % 3, self._world_env.now, {})
            yield self._simulation_env.handleEvent(BagAppearanceEvent(1, bag))
=======
        test_data = self._config['test']['data']

        bag_id = 1

        sources = [s.id for s in self._topology.sources]
        sinks = [s.id for s in self._topology.sinks]

        for test in test_data:
            action = test['action']
            if action == 'put_bags':
                # delta = test['delta'] + round(np.random.normal(0, 0.5), 2)
                delta = test['delta']

                cur_sources = test.get('sources', sources)
                cur_sinks = test.get('sinks', sinks)

                for i in range(0, test['bags_number']):
                    src = random.choice(cur_sources)
                    dst = random.choice(cur_sinks)

                    mini_delta = round(abs(np.random.normal(0, 0.5)), 2)
                    yield self._world_env.timeout(mini_delta)
>>>>>>> eea371b0

            bag_id += 1

<<<<<<< HEAD
            yield self._world_env.timeout(20)
=======
                    bag_id += 1
                    yield self._world_env.timeout(delta)
            else:
                conv_idx = test['conv_idx']
                pause = test.get('pause', 0)
                if pause > 0:
                    yield self._world_env.timeout(pause)
                if action == 'conv_break':
                    yield self._simulation_env.handleEvent(ConveyorBreakEvent(conv_idx))
                else:
                    yield self._simulation_env.handleEvent(ConveyorRestoreEvent(conv_idx))
>>>>>>> eea371b0

    def run(self) -> None:
        """
        Runs the environment, optionally reporting the progress to a given queue.
        """
        self._world_env.process(self.runProcess())
        self._world_env.run()<|MERGE_RESOLUTION|>--- conflicted
+++ resolved
@@ -40,13 +40,6 @@
 
         # TODO[Aleksandr Pakulev]: Implement bugs scheduling from config
 
-<<<<<<< HEAD
-        bag_id = 1
-
-        for i in range(0, 1500):
-            bag = Bag(bag_id, 'sink', (bag_id % 10) % 3, self._world_env.now, {})
-            yield self._simulation_env.handleEvent(BagAppearanceEvent(1, bag))
-=======
         test_data = self._config['test']['data']
 
         bag_id = 1
@@ -54,40 +47,44 @@
         sources = [s.id for s in self._topology.sources]
         sinks = [s.id for s in self._topology.sinks]
 
-        for test in test_data:
-            action = test['action']
-            if action == 'put_bags':
-                # delta = test['delta'] + round(np.random.normal(0, 0.5), 2)
-                delta = test['delta']
+        # for test in test_data:
+        #     action = test['action']
+        #     if action == 'put_bags':
+        #         # delta = test['delta'] + round(np.random.normal(0, 0.5), 2)
+        #         delta = test['delta']
+        #
+        #         cur_sources = test.get('sources', sources)
+        #         cur_sinks = test.get('sinks', sinks)
+        #
+        #         for i in range(0, test['bags_number']):
+        #             src = random.choice(cur_sources)
+        #             dst = random.choice(cur_sinks)
+        #
+        #             mini_delta = round(abs(np.random.normal(0, 0.5)), 2)
+        #             yield self._world_env.timeout(mini_delta)
+        #
+        #             bag = Bag(bag_id, 'sink', dst, self._world_env.now, {})
+        #             yield self._simulation_env.handleEvent(BagAppearanceEvent(src, bag))
+        #
+        #             bag_id += 1
+        #             yield self._world_env.timeout(delta)
+        #     else:
+        #         conv_idx = test['conv_idx']
+        #         pause = test.get('pause', 0)
+        #         if pause > 0:
+        #             yield self._world_env.timeout(pause)
+        #         if action == 'conv_break':
+        #             yield self._simulation_env.handleEvent(ConveyorBreakEvent(conv_idx))
+        #         else:
+        #             yield self._simulation_env.handleEvent(ConveyorRestoreEvent(conv_idx))
 
-                cur_sources = test.get('sources', sources)
-                cur_sinks = test.get('sinks', sinks)
-
-                for i in range(0, test['bags_number']):
-                    src = random.choice(cur_sources)
-                    dst = random.choice(cur_sinks)
-
-                    mini_delta = round(abs(np.random.normal(0, 0.5)), 2)
-                    yield self._world_env.timeout(mini_delta)
->>>>>>> eea371b0
+        for i in range(0, 1500):
+            bag = Bag(bag_id, 'sink', (bag_id % 10) % 3, self._world_env.now, {})
+            yield self._simulation_env.handleEvent(BagAppearanceEvent(1, bag))
 
             bag_id += 1
 
-<<<<<<< HEAD
             yield self._world_env.timeout(20)
-=======
-                    bag_id += 1
-                    yield self._world_env.timeout(delta)
-            else:
-                conv_idx = test['conv_idx']
-                pause = test.get('pause', 0)
-                if pause > 0:
-                    yield self._world_env.timeout(pause)
-                if action == 'conv_break':
-                    yield self._simulation_env.handleEvent(ConveyorBreakEvent(conv_idx))
-                else:
-                    yield self._simulation_env.handleEvent(ConveyorRestoreEvent(conv_idx))
->>>>>>> eea371b0
 
     def run(self) -> None:
         """
